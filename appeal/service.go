--- conflicted
+++ resolved
@@ -545,23 +545,6 @@
 	var approvers []string
 
 	// TODO: validate from policyService.Validate(policy)
-<<<<<<< HEAD
-	if err := s.validator.Var(expression.String(), "email"); err == nil {
-		approvers = append(approvers, expression.String())
-	} else {
-		appealMap, err := structToMap(appeal)
-		if err != nil {
-			return nil, fmt.Errorf("parsing appeal to map: %w", err)
-		}
-		params := map[string]interface{}{
-			"appeal": appealMap,
-		}
-
-		approversValue, err := expression.EvaluateWithVars(params)
-		if err != nil {
-			return nil, fmt.Errorf("evaluating aprrovers expression: %w", err)
-		}
-=======
 	for _, expr := range expressions {
 		if err := s.validator.Var(expr, "email"); err == nil {
 			approvers = append(approvers, expr)
@@ -573,19 +556,11 @@
 			params := map[string]interface{}{
 				"appeal": appealMap,
 			}
-			if strings.Contains(expr, domain.ApproversKeyCreator) {
-				userDetails, err := s.iamService.GetUser(appeal.CreatedBy)
-				if err != nil {
-					return nil, fmt.Errorf("fetching creator's user iam: %w", err)
-				}
-				params["creator"] = userDetails
-			}
 
 			approversValue, err := evaluator.Expression(expr).EvaluateWithVars(params)
 			if err != nil {
 				return nil, fmt.Errorf("evaluating aprrovers expression: %w", err)
 			}
->>>>>>> dff7f1d6
 
 			value := reflect.ValueOf(approversValue)
 			switch value.Type().Kind() {
