package appeal

import (
	"encoding/json"
	"fmt"
	"reflect"
	"time"

	"github.com/go-playground/validator/v10"
	"github.com/odpf/guardian/domain"
	"github.com/odpf/guardian/evaluator"
	"github.com/odpf/guardian/utils"
	"github.com/odpf/salt/log"
)

var TimeNow = time.Now

// Service handling the business logics
type Service struct {
	repo domain.AppealRepository

	approvalService domain.ApprovalService
	resourceService domain.ResourceService
	providerService domain.ProviderService
	policyService   domain.PolicyService
	iamClient       domain.IAMClient
	notifier        domain.Notifier
	logger          log.Logger

	validator *validator.Validate
	TimeNow   func() time.Time
}

// NewService returns service struct
func NewService(
	appealRepository domain.AppealRepository,
	approvalService domain.ApprovalService,
	resourceService domain.ResourceService,
	providerService domain.ProviderService,
	policyService domain.PolicyService,
	iamClient domain.IAMClient,
	notifier domain.Notifier,
	logger log.Logger,
) *Service {
	return &Service{
		repo:            appealRepository,
		approvalService: approvalService,
		resourceService: resourceService,
		providerService: providerService,
		policyService:   policyService,
		iamClient:       iamClient,
		notifier:        notifier,
		validator:       validator.New(),
		logger:          logger,
		TimeNow:         time.Now,
	}
}

// GetByID returns one record by id
func (s *Service) GetByID(id uint) (*domain.Appeal, error) {
	if id == 0 {
		return nil, ErrAppealIDEmptyParam
	}

	return s.repo.GetByID(id)
}

// Find appeals by filters
func (s *Service) Find(filters map[string]interface{}) ([]*domain.Appeal, error) {
	return s.repo.Find(filters)
}

// Create record
func (s *Service) Create(appeals []*domain.Appeal) error {
	resourceIDs := []uint{}
	for _, a := range appeals {
		resourceIDs = append(resourceIDs, a.ResourceID)
	}
	resources, err := s.getResourcesMap(resourceIDs)
	if err != nil {
		return err
	}
	providers, err := s.getProvidersMap()
	if err != nil {
		return err
	}
	policies, err := s.getPoliciesMap()
	if err != nil {
		return err
	}
	pendingAppeals, activeAppeals, err := s.getExistingAppealsMap()
	if err != nil {
		return err
	}

	notifications := []domain.Notification{}

	expiredAppeals := []*domain.Appeal{}
	for _, a := range appeals {
		if a.AccountType == "" {
			a.AccountType = domain.DefaultAppealAccountType
		}
		if a.AccountType == domain.DefaultAppealAccountType && a.AccountID != a.CreatedBy {
			return ErrCannotCreateAppealForOtherUser
		}

		if pendingAppeals[a.AccountID] != nil &&
			pendingAppeals[a.AccountID][a.ResourceID] != nil &&
			pendingAppeals[a.AccountID][a.ResourceID][a.Role] != nil {
			return ErrAppealDuplicate
		}

		r := resources[a.ResourceID]
		if r == nil {
			return ErrResourceNotFound
		} else if r.IsDeleted {
			return ErrResourceIsDeleted
		}
		a.Resource = r

		if providers[a.Resource.ProviderType] == nil {
			return ErrProviderTypeNotFound
		} else if providers[a.Resource.ProviderType][a.Resource.ProviderURN] == nil {
			return ErrProviderURNNotFound
		}
		p := providers[a.Resource.ProviderType][a.Resource.ProviderURN]

		if activeAppeals[a.AccountID] != nil &&
			activeAppeals[a.AccountID][a.ResourceID] != nil &&
			activeAppeals[a.AccountID][a.ResourceID][a.Role] != nil {

			if p.Config.Appeal.AllowActiveAccessExtensionIn == "" {
				return ErrAppealFoundActiveAccess
			}

			duration, err := time.ParseDuration(p.Config.Appeal.AllowActiveAccessExtensionIn)
			if err != nil {
				return fmt.Errorf("%v: %v: %v", ErrAppealInvalidExtensionDuration, p.Config.Appeal.AllowActiveAccessExtensionIn, err)
			}

			now := s.TimeNow()
			activeAppealExpDate := activeAppeals[a.AccountID][a.ResourceID][a.Role].Options.ExpirationDate
			isEligibleForExtension := activeAppealExpDate.Sub(now) <= duration
			if isEligibleForExtension {
				oldAppeal := &domain.Appeal{}
				*oldAppeal = *activeAppeals[a.AccountID][a.ResourceID][a.Role]
				oldAppeal.Terminate()
				expiredAppeals = append(expiredAppeals, oldAppeal)
			} else {
				return fmt.Errorf("%v: the extension policy for this resource is %v before current access expiration", ErrAppealNotEligibleForExtension, duration)
			}
		}

		var resourceConfig *domain.ResourceConfig
		for _, rc := range p.Config.Resources {
			if rc.Type == a.Resource.Type {
				resourceConfig = rc
				break
			}
		}
		if resourceConfig == nil {
			return ErrResourceTypeNotFound
		}

		if err := s.providerService.ValidateAppeal(a, p); err != nil {
			return err
		}

		policyConfig := resourceConfig.Policy
		if policies[policyConfig.ID] == nil {
			return ErrPolicyIDNotFound
		} else if policies[policyConfig.ID][uint(policyConfig.Version)] == nil {
			return ErrPolicyVersionNotFound
		}
		a.Policy = policies[policyConfig.ID][uint(policyConfig.Version)]

		creatorDetails, err := s.iamService.GetUser(a.CreatedBy)
		if err != nil {
			return fmt.Errorf("fetching creator's user iam: %w", err)
		}
		a.Creator = creatorDetails

		approvals := []*domain.Approval{}
		for i, step := range a.Policy.Steps { // TODO: move this logic to approvalService
			var approverEmails []string
			if step.Strategy == domain.ApprovalStepStrategyManual {
				approverEmails, err = s.resolveApprovers(step.Approvers, a)
				if err != nil {
					return fmt.Errorf("resolving approvers `%s`: %w", step.Approvers, err)
				}
			}

			status := domain.ApprovalStatusPending
			if i > 0 {
				status = domain.ApprovalStatusBlocked
			}

			approvals = append(approvals, &domain.Approval{
				Name:          step.Name,
				Index:         i,
				Status:        status,
				PolicyID:      policyConfig.ID,
				PolicyVersion: uint(policyConfig.Version),
				Approvers:     approverEmails,
			})
		}

		a.PolicyID = policyConfig.ID
		a.PolicyVersion = uint(policyConfig.Version)
		a.Status = domain.AppealStatusPending
		a.Approvals = approvals

		if err := s.approvalService.AdvanceApproval(a); err != nil {
			return err
		}
		a.Policy = nil
	}

	allAppeals := append(appeals, expiredAppeals...)
	if err := s.repo.BulkUpsert(allAppeals); err != nil {
		return err
	}

	for _, a := range appeals {
		notifications = append(notifications, getApprovalNotifications(a)...)
	}

	if len(notifications) > 0 {
		if err := s.notifier.Notify(notifications); err != nil {
			s.logger.Error(err.Error())
		}
	}

	return nil
}

// Approve an approval step
func (s *Service) MakeAction(approvalAction domain.ApprovalAction) (*domain.Appeal, error) {
	if err := utils.ValidateStruct(approvalAction); err != nil {
		return nil, err
	}
	appeal, err := s.repo.GetByID(approvalAction.AppealID)
	if err != nil {
		return nil, err
	}

	if err := checkIfAppealStatusStillPending(appeal.Status); err != nil {
		return nil, err
	}

	for i, approval := range appeal.Approvals {
		if approval.Name != approvalAction.ApprovalName {
			if err := checkPreviousApprovalStatus(approval.Status); err != nil {
				return nil, err
			}
			continue
		} else {
			if approval.Status != domain.ApprovalStatusPending {
				if err := checkApprovalStatus(approval.Status); err != nil {
					return nil, err
				}
			}

			if !utils.ContainsString(approval.Approvers, approvalAction.Actor) {
				return nil, ErrActionForbidden
			}

			approval.Actor = &approvalAction.Actor
			approval.UpdatedAt = TimeNow()

			if approvalAction.Action == domain.AppealActionNameApprove {
				approval.Status = domain.ApprovalStatusApproved
				if i+1 <= len(appeal.Approvals)-1 {
					appeal.Approvals[i+1].Status = domain.ApprovalStatusPending
				}
				if err := s.approvalService.AdvanceApproval(appeal); err != nil {
					return nil, err
				}

				if i == len(appeal.Approvals)-1 {
					policy, err := s.policyService.GetOne(appeal.PolicyID, appeal.PolicyVersion)
					if err != nil {
						return nil, fmt.Errorf("retrieving policy: %v", err)
					}

					additionalAppeals := []*domain.Appeal{}
					if policy.Requirements != nil && len(policy.Requirements) > 0 {
						for reqIndex, r := range policy.Requirements {
							isAppealMatchesRequirement, err := r.On.IsMatch(appeal)
							if err != nil {
								return nil, fmt.Errorf("evaluating requirements[%v]: %v", reqIndex, err)
							}
							if !isAppealMatchesRequirement {
								continue
							}

							for _, aa := range r.Appeals {
								// TODO: populate resource data from policyService
								resource, err := s.resourceService.Get(aa.Resource)
								if err != nil {
									return nil, fmt.Errorf("retrieving resource: %v", err)
								}

								additionalAppeal := &domain.Appeal{
									AccountID:   appeal.AccountID,
									AccountType: appeal.AccountType,
									CreatedBy:   appeal.CreatedBy,
									Role:        aa.Role,
									ResourceID:  resource.ID,
								}
								if aa.Options != nil {
									additionalAppeal.Options = aa.Options
								}
								if aa.Policy != nil {
									additionalAppeal.PolicyID = aa.Policy.ID
									additionalAppeal.PolicyVersion = uint(aa.Policy.Version)
								}
								additionalAppeals = append(additionalAppeals, additionalAppeal)
							}
						}
					}
					if len(additionalAppeals) > 0 {
						if err := s.Create(additionalAppeals); err != nil {
							return nil, fmt.Errorf("creating additional appeals: %v", err)
						}
					}

					if err := s.providerService.GrantAccess(appeal); err != nil {
						return nil, err
					}

					if err := appeal.Activate(); err != nil {
						return nil, fmt.Errorf("activating appeal: %v", err)
					}
				}

			} else if approvalAction.Action == domain.AppealActionNameReject {
				approval.Status = domain.ApprovalStatusRejected
				appeal.Status = domain.AppealStatusRejected

				if i < len(appeal.Approvals)-1 {
					for j := i + 1; j < len(appeal.Approvals); j++ {
						appeal.Approvals[j].Status = domain.ApprovalStatusSkipped
						appeal.Approvals[j].UpdatedAt = TimeNow()
					}
				}
			} else {
				return nil, ErrActionInvalidValue
			}

			if err := s.repo.Update(appeal); err != nil {
				if err := s.providerService.RevokeAccess(appeal); err != nil {
					return nil, err
				}
				return nil, err
			}

			notifications := []domain.Notification{}
			if appeal.Status == domain.AppealStatusActive {
				notifications = append(notifications, domain.Notification{
					User: appeal.CreatedBy,
					Message: domain.NotificationMessage{
						Type: domain.NotificationTypeAppealApproved,
						Variables: map[string]interface{}{
							"resource_name": fmt.Sprintf("%s (%s: %s)", appeal.Resource.Name, appeal.Resource.ProviderType, appeal.Resource.URN),
							"role":          appeal.Role,
						},
					},
				})
			} else if appeal.Status == domain.AppealStatusRejected {
				notifications = append(notifications, domain.Notification{
					User: appeal.CreatedBy,
					Message: domain.NotificationMessage{
						Type: domain.NotificationTypeAppealRejected,
						Variables: map[string]interface{}{
							"resource_name": fmt.Sprintf("%s (%s: %s)", appeal.Resource.Name, appeal.Resource.ProviderType, appeal.Resource.URN),
							"role":          appeal.Role,
						},
					},
				})
			} else {
				notifications = append(notifications, getApprovalNotifications(appeal)...)
			}
			if len(notifications) > 0 {
				if err := s.notifier.Notify(notifications); err != nil {
					s.logger.Error(err.Error())
				}
			}

			return appeal, nil
		}
	}

	return nil, ErrApprovalNameNotFound
}

func (s *Service) Cancel(id uint) (*domain.Appeal, error) {
	appeal, err := s.GetByID(id)
	if err != nil {
		return nil, err
	}

	// TODO: check only appeal creator who is allowed to cancel the appeal

	if err := checkIfAppealStatusStillPending(appeal.Status); err != nil {
		return nil, err
	}

	appeal.Status = domain.AppealStatusCanceled
	if err := s.repo.Update(appeal); err != nil {
		return nil, err
	}

	return appeal, nil
}

func (s *Service) Revoke(id uint, actor, reason string) (*domain.Appeal, error) {
	appeal, err := s.repo.GetByID(id)
	if err != nil {
		return nil, err
	}

	revokedAppeal := &domain.Appeal{}
	*revokedAppeal = *appeal
	revokedAppeal.Status = domain.AppealStatusTerminated
	revokedAppeal.RevokedAt = s.TimeNow()
	revokedAppeal.RevokedBy = actor
	revokedAppeal.RevokeReason = reason

	if err := s.repo.Update(revokedAppeal); err != nil {
		return nil, err
	}

	if err := s.providerService.RevokeAccess(appeal); err != nil {
		if err := s.repo.Update(appeal); err != nil {
			return nil, err
		}
		return nil, err
	}

	if err := s.notifier.Notify([]domain.Notification{{
		User: appeal.CreatedBy,
		Message: domain.NotificationMessage{
			Type: domain.NotificationTypeAccessRevoked,
			Variables: map[string]interface{}{
				"resource_name": fmt.Sprintf("%s (%s: %s)", appeal.Resource.Name, appeal.Resource.ProviderType, appeal.Resource.URN),
				"role":          appeal.Role,
			},
		},
	}}); err != nil {
		s.logger.Error(err.Error())
	}

	return revokedAppeal, nil
}

func (s *Service) getExistingAppealsMap() (map[string]map[uint]map[string]*domain.Appeal, map[string]map[uint]map[string]*domain.Appeal, error) {
	appeals, err := s.repo.Find(map[string]interface{}{
		"statuses": []string{domain.AppealStatusPending, domain.AppealStatusActive},
	})
	if err != nil {
		return nil, nil, err
	}

	pendingAppealsMap := map[string]map[uint]map[string]*domain.Appeal{}
	activeAppealsMap := map[string]map[uint]map[string]*domain.Appeal{}
	for _, a := range appeals {
		if a.Status == domain.AppealStatusPending {
			if pendingAppealsMap[a.AccountID] == nil {
				pendingAppealsMap[a.AccountID] = map[uint]map[string]*domain.Appeal{}
			}
			if pendingAppealsMap[a.AccountID][a.ResourceID] == nil {
				pendingAppealsMap[a.AccountID][a.ResourceID] = map[string]*domain.Appeal{}
			}
			pendingAppealsMap[a.AccountID][a.ResourceID][a.Role] = a
		} else if a.Status == domain.AppealStatusActive {
			if activeAppealsMap[a.AccountID] == nil {
				activeAppealsMap[a.AccountID] = map[uint]map[string]*domain.Appeal{}
			}
			if activeAppealsMap[a.AccountID][a.ResourceID] == nil {
				activeAppealsMap[a.AccountID][a.ResourceID] = map[string]*domain.Appeal{}
			}
			activeAppealsMap[a.AccountID][a.ResourceID][a.Role] = a
		}
	}

	return pendingAppealsMap, activeAppealsMap, nil
}

func (s *Service) getResourcesMap(ids []uint) (map[uint]*domain.Resource, error) {
	filters := map[string]interface{}{"ids": ids}
	resources, err := s.resourceService.Find(filters)
	if err != nil {
		return nil, err
	}

	result := map[uint]*domain.Resource{}
	for _, r := range resources {
		result[r.ID] = r
	}

	return result, nil
}

func (s *Service) getProvidersMap() (map[string]map[string]*domain.Provider, error) {
	providers, err := s.providerService.Find()
	if err != nil {
		return nil, err
	}

	providersMap := map[string]map[string]*domain.Provider{}
	for _, p := range providers {
		providerType := p.Type
		providerURN := p.URN
		if providersMap[providerType] == nil {
			providersMap[providerType] = map[string]*domain.Provider{}
		}
		if providersMap[providerType][providerURN] == nil {
			providersMap[providerType][providerURN] = p
		}
	}

	return providersMap, nil
}

func (s *Service) getPoliciesMap() (map[string]map[uint]*domain.Policy, error) {
	policies, err := s.policyService.Find()
	if err != nil {
		return nil, err
	}
	policiesMap := map[string]map[uint]*domain.Policy{}
	for _, p := range policies {
		id := p.ID
		version := p.Version
		if policiesMap[id] == nil {
			policiesMap[id] = map[uint]*domain.Policy{}
		}
		policiesMap[id][version] = p
	}

	return policiesMap, nil
}

func (s *Service) resolveApprovers(expressions []string, appeal *domain.Appeal) ([]string, error) {
	var approvers []string

	// TODO: validate from policyService.Validate(policy)
	for _, expr := range expressions {
		if err := s.validator.Var(expr, "email"); err == nil {
			approvers = append(approvers, expr)
		} else {
			appealMap, err := structToMap(appeal)
			if err != nil {
				return nil, fmt.Errorf("parsing appeal to map: %w", err)
			}
			params := map[string]interface{}{
				"appeal": appealMap,
			}
<<<<<<< HEAD
			if strings.Contains(expr, domain.ApproversKeyCreator) {
				userDetails, err := s.iamClient.GetUser(appeal.CreatedBy)
				if err != nil {
					return nil, fmt.Errorf("fetching creator's user iam: %w", err)
				}
				params["creator"] = userDetails
			}
=======
>>>>>>> 458cb6f9

			approversValue, err := evaluator.Expression(expr).EvaluateWithVars(params)
			if err != nil {
				return nil, fmt.Errorf("evaluating aprrovers expression: %w", err)
			}

			value := reflect.ValueOf(approversValue)
			switch value.Type().Kind() {
			case reflect.String:
				approvers = append(approvers, value.String())
			case reflect.Slice:
				for i := 0; i < value.Len(); i++ {
					itemValue := reflect.ValueOf(value.Index(i).Interface())
					switch itemValue.Type().Kind() {
					case reflect.String:
						approvers = append(approvers, itemValue.String())
					default:
						return nil, fmt.Errorf(`%w: %s`, ErrApproverInvalidType, itemValue.Type().Kind())
					}
				}
			default:
				return nil, fmt.Errorf(`%w: %s`, ErrApproverInvalidType, value.Type().Kind())
			}
		}
	}

	if err := s.validator.Var(approvers, "dive,email"); err != nil {
		return nil, err
	}
	return approvers, nil
}

func getApprovalNotifications(appeal *domain.Appeal) []domain.Notification {
	notifications := []domain.Notification{}
	approval := appeal.GetNextPendingApproval()
	if approval != nil {
		for _, approver := range approval.Approvers {
			notifications = append(notifications, domain.Notification{
				User: approver,
				Message: domain.NotificationMessage{
					Type: domain.NotificationTypeApproverNotification,
					Variables: map[string]interface{}{
						"resource_name": fmt.Sprintf("%s (%s: %s)", appeal.Resource.Name, appeal.Resource.ProviderType, appeal.Resource.URN),
						"role":          appeal.Role,
						"requestor":     appeal.CreatedBy,
						"appeal_id":     appeal.ID,
					},
				},
			})
		}
	}
	return notifications
}

func checkIfAppealStatusStillPending(status string) error {
	if status == domain.AppealStatusPending {
		return nil
	}

	var err error
	switch status {
	case domain.AppealStatusCanceled:
		err = ErrAppealStatusCanceled
	case domain.AppealStatusActive:
		err = ErrAppealStatusApproved
	case domain.AppealStatusRejected:
		err = ErrAppealStatusRejected
	case domain.AppealStatusTerminated:
		err = ErrAppealStatusTerminated
	default:
		err = ErrAppealStatusUnrecognized
	}
	return err
}

func checkPreviousApprovalStatus(status string) error {
	var err error
	switch status {
	case domain.ApprovalStatusApproved,
		domain.ApprovalStatusSkipped:
		err = nil
	case domain.ApprovalStatusBlocked:
		err = ErrApprovalDependencyIsBlocked
	case domain.ApprovalStatusPending:
		err = ErrApprovalDependencyIsPending
	case domain.ApprovalStatusRejected:
		err = ErrAppealStatusRejected
	default:
		err = ErrApprovalStatusUnrecognized
	}
	return err
}

func checkApprovalStatus(status string) error {
	var err error
	switch status {
	case domain.ApprovalStatusBlocked:
		err = ErrAppealStatusBlocked
	case domain.ApprovalStatusApproved:
		err = ErrApprovalStatusApproved
	case domain.ApprovalStatusRejected:
		err = ErrApprovalStatusRejected
	case domain.ApprovalStatusSkipped:
		err = ErrApprovalStatusSkipped
	default:
		err = ErrApprovalStatusUnrecognized
	}
	return err
}

func structToMap(item interface{}) (map[string]interface{}, error) {
	result := map[string]interface{}{}

	if item != nil {
		jsonString, err := json.Marshal(item)
		if err != nil {
			return nil, err
		}

		if err := json.Unmarshal(jsonString, &result); err != nil {
			return nil, err
		}
	}

	return result, nil
}<|MERGE_RESOLUTION|>--- conflicted
+++ resolved
@@ -174,7 +174,7 @@
 		}
 		a.Policy = policies[policyConfig.ID][uint(policyConfig.Version)]
 
-		creatorDetails, err := s.iamService.GetUser(a.CreatedBy)
+		creatorDetails, err := s.iamClient.GetUser(a.CreatedBy)
 		if err != nil {
 			return fmt.Errorf("fetching creator's user iam: %w", err)
 		}
@@ -556,16 +556,6 @@
 			params := map[string]interface{}{
 				"appeal": appealMap,
 			}
-<<<<<<< HEAD
-			if strings.Contains(expr, domain.ApproversKeyCreator) {
-				userDetails, err := s.iamClient.GetUser(appeal.CreatedBy)
-				if err != nil {
-					return nil, fmt.Errorf("fetching creator's user iam: %w", err)
-				}
-				params["creator"] = userDetails
-			}
-=======
->>>>>>> 458cb6f9
 
 			approversValue, err := evaluator.Expression(expr).EvaluateWithVars(params)
 			if err != nil {
