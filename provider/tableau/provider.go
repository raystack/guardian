package tableau

import (
	"github.com/mitchellh/mapstructure"
	"github.com/odpf/guardian/domain"
)

type provider struct {
	typeName string
	clients  map[string]*client
	crypto   domain.Crypto
}

func NewProvider(typeName string, crypto domain.Crypto) *provider {
	return &provider{
		typeName: typeName,
		clients:  map[string]*client{},
		crypto:   crypto,
	}
}

func (p *provider) GetType() string {
	return p.typeName
}

func (p *provider) CreateConfig(pc *domain.ProviderConfig) error {
	c := NewConfig(pc, p.crypto)

	if err := c.ParseAndValidate(); err != nil {
		return err
	}

	return c.EncryptCredentials()
}

func (p *provider) GetResources(pc *domain.ProviderConfig) ([]*domain.Resource, error) {
	var creds Credentials
	if err := mapstructure.Decode(pc.Credentials, &creds); err != nil {
		return nil, err
	}

	client, err := p.getClient(pc.URN, creds)
	if err != nil {
		return nil, err
	}

	resources := []*domain.Resource{}
	workbooks, err := client.GetWorkbooks()
	if err != nil {
		return nil, err
	}
	for _, w := range workbooks {
		wb := w.ToDomain()
		wb.ProviderType = pc.Type
		wb.ProviderURN = pc.URN
		resources = append(resources, wb)
	}

	flows, err := client.GetFlows()
	if err != nil {
		return nil, err
	}
	for _, f := range flows {
		fl := f.ToDomain()
		fl.ProviderType = pc.Type
		fl.ProviderURN = pc.URN
		resources = append(resources, fl)
	}

	datasources, err := client.GetDataSources()
	if err != nil {
		return nil, err
	}
	for _, d := range datasources {
		ds := d.ToDomain()
		ds.ProviderType = pc.Type
		ds.ProviderURN = pc.URN
		resources = append(resources, ds)
	}

	views, err := client.GetViews()
	if err != nil {
		return nil, err
	}
	for _, v := range views {
		vs := v.ToDomain()
		vs.ProviderType = pc.Type
		vs.ProviderURN = pc.URN
		resources = append(resources, vs)
	}

<<<<<<< HEAD
	metrics, err := client.GetMetrics()
	if err != nil {
		return nil, err
	}
	for _, m := range metrics {
		mt := m.ToDomain()
		mt.ProviderType = pc.Type
		mt.ProviderURN = pc.URN
		resources = append(resources, mt)
	}

=======
>>>>>>> 7de4251e
	return resources, nil
}

func (p *provider) GrantAccess(pc *domain.ProviderConfig, a *domain.Appeal) error {

	permissions, err := getPermissions(pc.Resources, a)
	if err != nil {
		return err
	}

	var creds Credentials
	if err := mapstructure.Decode(pc.Credentials, &creds); err != nil {
		return err
	}

	client, err := p.getClient(pc.URN, creds)
	if err != nil {
		return err
	}

	if a.Resource.Type == ResourceTypeWorkbook {
		w := new(Workbook)
		if err := w.FromDomain(a.Resource); err != nil {
			return err
		}

		for _, p := range permissions {
			if p.Type == "" {
				if err := client.GrantWorkbookAccess(w, a.User, p.Name); err != nil {
					return err
				}
			} else {
				if err := client.UpdateSiteRole(a.User, p.Name); err != nil {
					return err
				}
			}
		}

		return nil
	} else if a.Resource.Type == ResourceTypeFlow {
		f := new(Flow)
		if err := f.FromDomain(a.Resource); err != nil {
			return err
		}

		for _, p := range permissions {
			if p.Type == "" {
				if err := client.GrantFlowAccess(f, a.User, p.Name); err != nil {
					return err
				}
			} else {
				if err := client.UpdateSiteRole(a.User, p.Name); err != nil {
					return err
				}
			}
		}

		return nil
	} else if a.Resource.Type == ResourceTypeDataSource {
		d := new(DataSource)
		if err := d.FromDomain(a.Resource); err != nil {
			return err
		}

		for _, p := range permissions {
			if p.Type == "" {
				if err := client.GrantDataSourceAccess(d, a.User, p.Name); err != nil {
					return err
				}
			} else {
				if err := client.UpdateSiteRole(a.User, p.Name); err != nil {
					return err
				}
			}
		}

		return nil
	} else if a.Resource.Type == ResourceTypeView {
		v := new(View)
		if err := v.FromDomain(a.Resource); err != nil {
			return err
		}

		for _, p := range permissions {
			if p.Type == "" {
				if err := client.GrantViewAccess(v, a.User, p.Name); err != nil {
					return err
				}
			} else {
				if err := client.UpdateSiteRole(a.User, p.Name); err != nil {
					return err
				}
			}
		}

		return nil
<<<<<<< HEAD
	} else if a.Resource.Type == ResourceTypeMetric {
		m := new(Metric)
		if err := m.FromDomain(a.Resource); err != nil {
			return err
		}

		for _, p := range permissions {
			if p.Type == "" {
				if err := client.GrantMetricAccess(m, a.User, p.Name); err != nil {
					return err
				}
			} else {
				if err := client.UpdateSiteRole(a.User, p.Name); err != nil {
					return err
				}
			}
		}

		return nil
=======
>>>>>>> 7de4251e
	}

	return ErrInvalidResourceType
}

func (p *provider) RevokeAccess(pc *domain.ProviderConfig, a *domain.Appeal) error {

	permissions, err := getPermissions(pc.Resources, a)
	if err != nil {
		return err
	}

	var creds Credentials
	if err := mapstructure.Decode(pc.Credentials, &creds); err != nil {
		return err
	}

	client, err := p.getClient(pc.URN, creds)
	if err != nil {
		return err
	}

	if a.Resource.Type == ResourceTypeWorkbook {
		w := new(Workbook)
		if err := w.FromDomain(a.Resource); err != nil {
			return err
		}

		for _, p := range permissions {
			if p.Type == "" {
				if err := client.RevokeWorkbookAccess(w, a.User, p.Name); err != nil {
					return err
				}
			}
		}

		if err := client.UpdateSiteRole(a.User, "Unlicensed"); err != nil {
			return err
		}
		return nil
	} else if a.Resource.Type == ResourceTypeFlow {
		f := new(Flow)
		if err := f.FromDomain(a.Resource); err != nil {
			return err
		}

		for _, p := range permissions {
			if p.Type == "" {
				if err := client.RevokeFlowAccess(f, a.User, p.Name); err != nil {
					return err
				}
			}
		}

		if err := client.UpdateSiteRole(a.User, "Unlicensed"); err != nil {
			return err
		}
		return nil
	} else if a.Resource.Type == ResourceTypeDataSource {
		d := new(DataSource)
		if err := d.FromDomain(a.Resource); err != nil {
			return err
		}

		for _, p := range permissions {
			if p.Type == "" {
				if err := client.RevokeDataSourceAccess(d, a.User, p.Name); err != nil {
					return err
				}
			}
		}

		if err := client.UpdateSiteRole(a.User, "Unlicensed"); err != nil {
			return err
		}
		return nil
	} else if a.Resource.Type == ResourceTypeView {
		v := new(View)
		if err := v.FromDomain(a.Resource); err != nil {
			return err
		}

		for _, p := range permissions {
			if p.Type == "" {
				if err := client.RevokeViewAccess(v, a.User, p.Name); err != nil {
					return err
				}
			}
		}

		if err := client.UpdateSiteRole(a.User, "Unlicensed"); err != nil {
			return err
		}
		return nil
<<<<<<< HEAD
	} else if a.Resource.Type == ResourceTypeMetric {
		m := new(Metric)
		if err := m.FromDomain(a.Resource); err != nil {
			return err
		}

		for _, p := range permissions {
			if p.Type == "" {
				if err := client.RevokeMetricAccess(m, a.User, p.Name); err != nil {
					return err
				}
			}
		}

		if err := client.UpdateSiteRole(a.User, "Unlicensed"); err != nil {
			return err
		}
		return nil
=======
>>>>>>> 7de4251e
	}

	return ErrInvalidResourceType
}

func (p *provider) getClient(providerURN string, credentials Credentials) (*client, error) {
	if p.clients[providerURN] != nil {
		return p.clients[providerURN], nil
	}

	credentials.Decrypt(p.crypto)

	client, err := newClient(&ClientConfig{
		Host:       credentials.Host,
		Username:   credentials.Username,
		Password:   credentials.Password,
		ContentURL: credentials.ContentURL,
	})
	if err != nil {
		return nil, err
	}

	p.clients[providerURN] = client
	return client, nil
}

func getPermissions(resourceConfigs []*domain.ResourceConfig, a *domain.Appeal) ([]PermissionConfig, error) {
	var resourceConfig *domain.ResourceConfig
	for _, rc := range resourceConfigs {
		if rc.Type == a.Resource.Type {
			resourceConfig = rc
		}
	}
	if resourceConfig == nil {
		return nil, ErrInvalidResourceType
	}

	var roleConfig *domain.RoleConfig
	for _, rc := range resourceConfig.Roles {
		if rc.ID == a.Role {
			roleConfig = rc
		}
	}
	if roleConfig == nil {
		return nil, ErrInvalidRole
	}

	var permissions []PermissionConfig
	for _, p := range roleConfig.Permissions {
		var permission PermissionConfig
		if err := mapstructure.Decode(p, &permission); err != nil {
			return nil, err
		}

		permissions = append(permissions, permission)
	}

	return permissions, nil
}<|MERGE_RESOLUTION|>--- conflicted
+++ resolved
@@ -89,7 +89,6 @@
 		resources = append(resources, vs)
 	}
 
-<<<<<<< HEAD
 	metrics, err := client.GetMetrics()
 	if err != nil {
 		return nil, err
@@ -101,8 +100,6 @@
 		resources = append(resources, mt)
 	}
 
-=======
->>>>>>> 7de4251e
 	return resources, nil
 }
 
@@ -199,7 +196,6 @@
 		}
 
 		return nil
-<<<<<<< HEAD
 	} else if a.Resource.Type == ResourceTypeMetric {
 		m := new(Metric)
 		if err := m.FromDomain(a.Resource); err != nil {
@@ -219,8 +215,6 @@
 		}
 
 		return nil
-=======
->>>>>>> 7de4251e
 	}
 
 	return ErrInvalidResourceType
@@ -315,7 +309,6 @@
 			return err
 		}
 		return nil
-<<<<<<< HEAD
 	} else if a.Resource.Type == ResourceTypeMetric {
 		m := new(Metric)
 		if err := m.FromDomain(a.Resource); err != nil {
@@ -334,8 +327,6 @@
 			return err
 		}
 		return nil
-=======
->>>>>>> 7de4251e
 	}
 
 	return ErrInvalidResourceType
