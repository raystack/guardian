--- conflicted
+++ resolved
@@ -67,8 +67,6 @@
 		resources = append(resources, fl)
 	}
 
-<<<<<<< HEAD
-=======
 	datasources, err := client.GetDataSources()
 	if err != nil {
 		return nil, err
@@ -102,7 +100,6 @@
 		resources = append(resources, mt)
 	}
 
->>>>>>> 6556c266
 	return resources, nil
 }
 
@@ -161,8 +158,6 @@
 		}
 
 		return nil
-<<<<<<< HEAD
-=======
 	} else if a.Resource.Type == ResourceTypeDataSource {
 		d := new(DataSource)
 		if err := d.FromDomain(a.Resource); err != nil {
@@ -220,7 +215,6 @@
 		}
 
 		return nil
->>>>>>> 6556c266
 	}
 
 	return ErrInvalidResourceType
@@ -279,8 +273,6 @@
 			return err
 		}
 		return nil
-<<<<<<< HEAD
-=======
 	} else if a.Resource.Type == ResourceTypeDataSource {
 		d := new(DataSource)
 		if err := d.FromDomain(a.Resource); err != nil {
@@ -335,7 +327,6 @@
 			return err
 		}
 		return nil
->>>>>>> 6556c266
 	}
 
 	return ErrInvalidResourceType
@@ -347,7 +338,6 @@
 	}
 
 	credentials.Decrypt(p.crypto)
-
 	client, err := NewClient(&ClientConfig{
 		Host:       credentials.Host,
 		Username:   credentials.Username,
