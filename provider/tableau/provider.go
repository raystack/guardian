package tableau

import (
	"github.com/mitchellh/mapstructure"
	"github.com/odpf/guardian/domain"
)

type provider struct {
	typeName string
	clients  map[string]*client
	crypto   domain.Crypto
}

func NewProvider(typeName string, crypto domain.Crypto) *provider {
	return &provider{
		typeName: typeName,
		clients:  map[string]*client{},
		crypto:   crypto,
	}
}

func (p *provider) GetType() string {
	return p.typeName
}

func (p *provider) CreateConfig(pc *domain.ProviderConfig) error {
	c := NewConfig(pc, p.crypto)

	if err := c.ParseAndValidate(); err != nil {
		return err
	}

	return c.EncryptCredentials()
}

func (p *provider) GetResources(pc *domain.ProviderConfig) ([]*domain.Resource, error) {
	var creds Credentials
	if err := mapstructure.Decode(pc.Credentials, &creds); err != nil {
		return nil, err
	}

	client, err := p.getClient(pc.URN, creds)
	if err != nil {
		return nil, err
	}

	resources := []*domain.Resource{}
	workbooks, err := client.GetWorkbooks()
	if err != nil {
		return nil, err
	}
	for _, w := range workbooks {
		wb := w.ToDomain()
		wb.ProviderType = pc.Type
		wb.ProviderURN = pc.URN
		resources = append(resources, wb)
	}

	flows, err := client.GetFlows()
	if err != nil {
		return nil, err
	}
	for _, f := range flows {
		fl := f.ToDomain()
		fl.ProviderType = pc.Type
		fl.ProviderURN = pc.URN
		resources = append(resources, fl)
	}

	datasources, err := client.GetDataSources()
	if err != nil {
		return nil, err
	}
	for _, d := range datasources {
		ds := d.ToDomain()
		ds.ProviderType = pc.Type
		ds.ProviderURN = pc.URN
		resources = append(resources, ds)
	}

<<<<<<< HEAD
	views, err := client.GetViews()
	if err != nil {
		return nil, err
	}
	for _, v := range views {
		vs := v.ToDomain()
		vs.ProviderType = pc.Type
		vs.ProviderURN = pc.URN
		resources = append(resources, vs)
	}

=======
>>>>>>> 679a6c99
	return resources, nil
}

func (p *provider) GrantAccess(pc *domain.ProviderConfig, a *domain.Appeal) error {

	permissions, err := getPermissions(pc.Resources, a)
	if err != nil {
		return err
	}

	var creds Credentials
	if err := mapstructure.Decode(pc.Credentials, &creds); err != nil {
		return err
	}

	client, err := p.getClient(pc.URN, creds)
	if err != nil {
		return err
	}

	if a.Resource.Type == ResourceTypeWorkbook {
		w := new(Workbook)
		if err := w.FromDomain(a.Resource); err != nil {
			return err
		}

		for _, p := range permissions {
			if p.Type == "" {
				if err := client.GrantWorkbookAccess(w, a.User, p.Name); err != nil {
					return err
				}
			} else {
				if err := client.UpdateSiteRole(a.User, p.Name); err != nil {
					return err
				}
			}
		}

		return nil
	} else if a.Resource.Type == ResourceTypeFlow {
		f := new(Flow)
		if err := f.FromDomain(a.Resource); err != nil {
			return err
		}

		for _, p := range permissions {
			if p.Type == "" {
				if err := client.GrantFlowAccess(f, a.User, p.Name); err != nil {
					return err
				}
			} else {
				if err := client.UpdateSiteRole(a.User, p.Name); err != nil {
					return err
				}
			}
		}

		return nil
	} else if a.Resource.Type == ResourceTypeDataSource {
		d := new(DataSource)
		if err := d.FromDomain(a.Resource); err != nil {
			return err
		}

		for _, p := range permissions {
			if p.Type == "" {
				if err := client.GrantDataSourceAccess(d, a.User, p.Name); err != nil {
					return err
				}
			} else {
				if err := client.UpdateSiteRole(a.User, p.Name); err != nil {
					return err
				}
			}
		}

		return nil
<<<<<<< HEAD
	} else if a.Resource.Type == ResourceTypeView {
		v := new(View)
		if err := v.FromDomain(a.Resource); err != nil {
			return err
		}

		for _, p := range permissions {
			if p.Type == "" {
				if err := client.GrantViewAccess(v, a.User, p.Name); err != nil {
					return err
				}
			} else {
				if err := client.UpdateSiteRole(a.User, p.Name); err != nil {
					return err
				}
			}
		}

		return nil
=======
>>>>>>> 679a6c99
	}

	return ErrInvalidResourceType
}

func (p *provider) RevokeAccess(pc *domain.ProviderConfig, a *domain.Appeal) error {

	permissions, err := getPermissions(pc.Resources, a)
	if err != nil {
		return err
	}

	var creds Credentials
	if err := mapstructure.Decode(pc.Credentials, &creds); err != nil {
		return err
	}

	client, err := p.getClient(pc.URN, creds)
	if err != nil {
		return err
	}

	if a.Resource.Type == ResourceTypeWorkbook {
		w := new(Workbook)
		if err := w.FromDomain(a.Resource); err != nil {
			return err
		}

		for _, p := range permissions {
			if p.Type == "" {
				if err := client.RevokeWorkbookAccess(w, a.User, p.Name); err != nil {
					return err
				}
			}
		}

		if err := client.UpdateSiteRole(a.User, "Unlicensed"); err != nil {
			return err
		}
		return nil
	} else if a.Resource.Type == ResourceTypeFlow {
		f := new(Flow)
		if err := f.FromDomain(a.Resource); err != nil {
			return err
		}

		for _, p := range permissions {
			if p.Type == "" {
				if err := client.RevokeFlowAccess(f, a.User, p.Name); err != nil {
					return err
				}
			}
		}

		if err := client.UpdateSiteRole(a.User, "Unlicensed"); err != nil {
			return err
		}
		return nil
	} else if a.Resource.Type == ResourceTypeDataSource {
		d := new(DataSource)
		if err := d.FromDomain(a.Resource); err != nil {
			return err
		}

		for _, p := range permissions {
			if p.Type == "" {
				if err := client.RevokeDataSourceAccess(d, a.User, p.Name); err != nil {
					return err
				}
			}
		}

		if err := client.UpdateSiteRole(a.User, "Unlicensed"); err != nil {
			return err
		}
		return nil
<<<<<<< HEAD
	} else if a.Resource.Type == ResourceTypeView {
		v := new(View)
		if err := v.FromDomain(a.Resource); err != nil {
			return err
		}

		for _, p := range permissions {
			if p.Type == "" {
				if err := client.RevokeViewAccess(v, a.User, p.Name); err != nil {
					return err
				}
			}
		}

		if err := client.UpdateSiteRole(a.User, "Unlicensed"); err != nil {
			return err
		}
		return nil
=======
>>>>>>> 679a6c99
	}

	return ErrInvalidResourceType
}

func (p *provider) getClient(providerURN string, credentials Credentials) (*client, error) {
	if p.clients[providerURN] != nil {
		return p.clients[providerURN], nil
	}

	credentials.Decrypt(p.crypto)

	client, err := newClient(&ClientConfig{
		Host:       credentials.Host,
		Username:   credentials.Username,
		Password:   credentials.Password,
		ContentURL: credentials.ContentURL,
	})
	if err != nil {
		return nil, err
	}

	p.clients[providerURN] = client
	return client, nil
}

func getPermissions(resourceConfigs []*domain.ResourceConfig, a *domain.Appeal) ([]PermissionConfig, error) {
	var resourceConfig *domain.ResourceConfig
	for _, rc := range resourceConfigs {
		if rc.Type == a.Resource.Type {
			resourceConfig = rc
		}
	}
	if resourceConfig == nil {
		return nil, ErrInvalidResourceType
	}

	var roleConfig *domain.RoleConfig
	for _, rc := range resourceConfig.Roles {
		if rc.ID == a.Role {
			roleConfig = rc
		}
	}
	if roleConfig == nil {
		return nil, ErrInvalidRole
	}

	var permissions []PermissionConfig
	for _, p := range roleConfig.Permissions {
		var permission PermissionConfig
		if err := mapstructure.Decode(p, &permission); err != nil {
			return nil, err
		}

		permissions = append(permissions, permission)
	}

	return permissions, nil
}<|MERGE_RESOLUTION|>--- conflicted
+++ resolved
@@ -78,7 +78,6 @@
 		resources = append(resources, ds)
 	}
 
-<<<<<<< HEAD
 	views, err := client.GetViews()
 	if err != nil {
 		return nil, err
@@ -90,8 +89,6 @@
 		resources = append(resources, vs)
 	}
 
-=======
->>>>>>> 679a6c99
 	return resources, nil
 }
 
@@ -169,7 +166,6 @@
 		}
 
 		return nil
-<<<<<<< HEAD
 	} else if a.Resource.Type == ResourceTypeView {
 		v := new(View)
 		if err := v.FromDomain(a.Resource); err != nil {
@@ -189,8 +185,6 @@
 		}
 
 		return nil
-=======
->>>>>>> 679a6c99
 	}
 
 	return ErrInvalidResourceType
@@ -267,7 +261,6 @@
 			return err
 		}
 		return nil
-<<<<<<< HEAD
 	} else if a.Resource.Type == ResourceTypeView {
 		v := new(View)
 		if err := v.FromDomain(a.Resource); err != nil {
@@ -286,8 +279,6 @@
 			return err
 		}
 		return nil
-=======
->>>>>>> 679a6c99
 	}
 
 	return ErrInvalidResourceType
