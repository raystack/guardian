package tableau

import (
	"time"

	"github.com/odpf/guardian/domain"
)

const (
	ResourceTypeWorkbook   = "workbook"
	ResourceTypeFlow       = "flow"
	ResourceTypeDataSource = "datasource"
	ResourceTypeView       = "view"
	ResourceTypeMetric     = "metric"
)

type Workbook struct {
	Project                project                `json:"project"`
	Owner                  owner                  `json:"owner"`
	Tags                   interface{}            `json:"tags"`
	DataAccelerationConfig dataAccelerationConfig `json:"dataAccelerationConfig"`
	ID                     string                 `json:"id"`
	Name                   string                 `json:"name"`
	ContentURL             string                 `json:"contentUrl"`
	WebpageURL             string                 `json:"webpageUrl"`
	ShowTabs               string                 `json:"showTabs"`
	Size                   string                 `json:"size"`
	CreatedAt              time.Time              `json:"createdAt"`
	UpdatedAt              time.Time              `json:"updatedAt"`
	EncryptExtracts        string                 `json:"encryptExtracts"`
	DefaultViewID          string                 `json:"defaultViewId"`
}

type Flow struct {
	Project    project     `json:"project"`
	Owner      owner       `json:"owner"`
	Tags       interface{} `json:"tags"`
	ID         string      `json:"id"`
	Name       string      `json:"name"`
	WebpageURL string      `json:"webpageUrl"`
	FileType   string      `json:"fileType"`
}

<<<<<<< HEAD
=======
type DataSource struct {
	Project             project     `json:"project"`
	Owner               owner       `json:"owner"`
	Tags                interface{} `json:"tags"`
	ID                  string      `json:"id"`
	Name                string      `json:"name"`
	EncryptExtracts     string      `json:"encryptExtracts"`
	ContentURL          string      `json:"contentUrl"`
	HasExtracts         bool        `json:"hasExtracts"`
	IsCertified         bool        `json:"isCertified"`
	Type                string      `json:"type"`
	UseRemoteQueryAgent bool        `json:"useRemoteQueryAgent"`
	WebpageURL          string      `json:"webpageUrl"`
}

type View struct {
	Project     project     `json:"project"`
	Owner       owner       `json:"owner"`
	Workbook    workbook    `json:"workbook"`
	Tags        interface{} `json:"tags"`
	ID          string      `json:"id"`
	Name        string      `json:"name"`
	ContentURL  string      `json:"contentUrl"`
	ViewUrlName string      `json:"viewUrlName"`
}

type Metric struct {
	Project        project        `json:"project"`
	Owner          owner          `json:"owner"`
	Tags           interface{}    `json:"tags"`
	UnderlyingView underlyingView `json:"underlyingView"`
	ID             string         `json:"id"`
	Name           string         `json:"name"`
	Description    string         `json:"description"`
	WebpageURL     string         `json:"webpageUrl"`
	Suspended      bool           `json:"suspended"`
}

>>>>>>> 6556c266
type project struct {
	ID   string `json:"id"`
	Name string `json:"name"`
}

type owner struct {
	ID   string `json:"id"`
	Name string `json:"name"`
}

<<<<<<< HEAD
=======
type underlyingView struct {
	ID string `json:"id"`
}

type workbook struct {
	ID string `json:"id"`
}

>>>>>>> 6556c266
type dataAccelerationConfig struct {
	AccelerationEnabled bool `json:"accelerationEnabled"`
}

func (w *Workbook) FromDomain(r *domain.Resource) error {
	if r.Type != ResourceTypeWorkbook {
		return ErrInvalidResourceType
	}

	w.ID = r.URN
	w.Name = r.Name
	return nil
}

func (w *Workbook) ToDomain() *domain.Resource {
	return &domain.Resource{
		Type: ResourceTypeWorkbook,
		Name: w.Name,
		URN:  w.ID,
		Details: map[string]interface{}{
			"project_name":    w.Project.Name,
			"project_id":      w.Project.ID,
			"owner_name":      w.Owner.Name,
			"owner_id":        w.Owner.ID,
			"content_url":     w.ContentURL,
			"webpage_url":     w.WebpageURL,
			"size":            w.Size,
			"default_view_id": w.DefaultViewID,
			"tags":            w.Tags,
			"show_tabs":       w.ShowTabs,
		},
	}
}

func (f *Flow) FromDomain(r *domain.Resource) error {
	if r.Type != ResourceTypeFlow {
		return ErrInvalidResourceType
	}
<<<<<<< HEAD

	f.ID = r.URN
	f.Name = r.Name
	return nil
}

func (f *Flow) ToDomain() *domain.Resource {
	return &domain.Resource{
		Type: ResourceTypeFlow,
		Name: f.Name,
		URN:  f.ID,
		Details: map[string]interface{}{
			"project_name": f.Project.Name,
			"project_id":   f.Project.ID,
			"owner_id":     f.Owner.ID,
			"webpage_url":  f.WebpageURL,
			"tags":         f.Tags,
			"fileType":     f.FileType,
=======

	f.ID = r.URN
	f.Name = r.Name
	return nil
}

func (f *Flow) ToDomain() *domain.Resource {
	return &domain.Resource{
		Type: ResourceTypeFlow,
		Name: f.Name,
		URN:  f.ID,
		Details: map[string]interface{}{
			"project_name": f.Project.Name,
			"project_id":   f.Project.ID,
			"owner_id":     f.Owner.ID,
			"webpage_url":  f.WebpageURL,
			"tags":         f.Tags,
			"fileType":     f.FileType,
		},
	}
}

func (d *DataSource) FromDomain(r *domain.Resource) error {
	if r.Type != ResourceTypeWorkbook {
		return ErrInvalidResourceType
	}

	d.ID = r.URN
	d.Name = r.Name
	return nil
}

func (d *DataSource) ToDomain() *domain.Resource {
	return &domain.Resource{
		Type: ResourceTypeDataSource,
		Name: d.Name,
		URN:  d.ID,
		Details: map[string]interface{}{
			"project_name":        d.Project.Name,
			"project_id":          d.Project.ID,
			"owner_id":            d.Owner.ID,
			"content_url":         d.ContentURL,
			"webpage_url":         d.WebpageURL,
			"tags":                d.Tags,
			"encryptExtracts":     d.EncryptExtracts,
			"hasExtracts":         d.HasExtracts,
			"isCertified":         d.IsCertified,
			"type":                d.Type,
			"useRemoteQueryAgent": d.UseRemoteQueryAgent,
		},
	}
}

func (v *View) FromDomain(r *domain.Resource) error {
	if r.Type != ResourceTypeView {
		return ErrInvalidResourceType
	}

	v.ID = r.URN
	v.Name = r.Name
	return nil
}

func (v *View) ToDomain() *domain.Resource {
	return &domain.Resource{
		Type: ResourceTypeView,
		Name: v.Name,
		URN:  v.ID,
		Details: map[string]interface{}{
			"project_name": v.Project.Name,
			"project_id":   v.Project.ID,
			"owner_name":   v.Owner.Name,
			"workbook_id":  v.Workbook.ID,
			"owner_id":     v.Owner.ID,
			"content_url":  v.ContentURL,
			"tags":         v.Tags,
			"viewUrlName":  v.ViewUrlName,
		},
	}
}

func (m *Metric) FromDomain(r *domain.Resource) error {
	if r.Type != ResourceTypeMetric {
		return ErrInvalidResourceType
	}

	m.ID = r.URN
	m.Name = r.Name
	return nil
}

func (m *Metric) ToDomain() *domain.Resource {
	return &domain.Resource{
		Type: ResourceTypeMetric,
		Name: m.Name,
		URN:  m.ID,
		Details: map[string]interface{}{
			"project_name":   m.Project.Name,
			"project_id":     m.Project.ID,
			"owner_id":       m.Owner.ID,
			"webpage_url":    m.WebpageURL,
			"tags":           m.Tags,
			"description":    m.Description,
			"underlyingView": m.UnderlyingView,
			"suspended":      m.Suspended,
>>>>>>> 6556c266
		},
	}
}<|MERGE_RESOLUTION|>--- conflicted
+++ resolved
@@ -41,8 +41,6 @@
 	FileType   string      `json:"fileType"`
 }
 
-<<<<<<< HEAD
-=======
 type DataSource struct {
 	Project             project     `json:"project"`
 	Owner               owner       `json:"owner"`
@@ -81,7 +79,6 @@
 	Suspended      bool           `json:"suspended"`
 }
 
->>>>>>> 6556c266
 type project struct {
 	ID   string `json:"id"`
 	Name string `json:"name"`
@@ -92,8 +89,6 @@
 	Name string `json:"name"`
 }
 
-<<<<<<< HEAD
-=======
 type underlyingView struct {
 	ID string `json:"id"`
 }
@@ -102,7 +97,6 @@
 	ID string `json:"id"`
 }
 
->>>>>>> 6556c266
 type dataAccelerationConfig struct {
 	AccelerationEnabled bool `json:"accelerationEnabled"`
 }
@@ -141,26 +135,6 @@
 	if r.Type != ResourceTypeFlow {
 		return ErrInvalidResourceType
 	}
-<<<<<<< HEAD
-
-	f.ID = r.URN
-	f.Name = r.Name
-	return nil
-}
-
-func (f *Flow) ToDomain() *domain.Resource {
-	return &domain.Resource{
-		Type: ResourceTypeFlow,
-		Name: f.Name,
-		URN:  f.ID,
-		Details: map[string]interface{}{
-			"project_name": f.Project.Name,
-			"project_id":   f.Project.ID,
-			"owner_id":     f.Owner.ID,
-			"webpage_url":  f.WebpageURL,
-			"tags":         f.Tags,
-			"fileType":     f.FileType,
-=======
 
 	f.ID = r.URN
 	f.Name = r.Name
@@ -266,7 +240,6 @@
 			"description":    m.Description,
 			"underlyingView": m.UnderlyingView,
 			"suspended":      m.Suspended,
->>>>>>> 6556c266
 		},
 	}
 }