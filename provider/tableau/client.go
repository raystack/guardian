package tableau

import (
	"bytes"
	"encoding/json"
	"errors"
	"fmt"
	"io"
	"net/http"
	"net/url"
	"strings"

	"github.com/go-playground/validator/v10"
	"github.com/mcuadros/go-defaults"
)

type TableauClient interface {
	GetWorkbooks() ([]*Workbook, error)
	GetFlows() ([]*Flow, error)
<<<<<<< HEAD
	GetDataSources() ([]*DataSource, error)
	GetViews() ([]*View, error)
=======
	GetDataSources() ([]*Flow, error)
>>>>>>> 679a6c99
	UpdateSiteRole(user, role string) error
	GrantWorkbookAccess(resource *Workbook, user, role string) error
	RevokeWorkbookAccess(resource *Workbook, user, role string) error
	GrantFlowAccess(resource *Flow, user, role string) error
	RevokeFlowAccess(resource *Flow, user, role string) error
	GrantDataSourceAccess(resource *DataSource, user, role string) error
	RevokeDataSourceAccess(resource *DataSource, user, role string) error
<<<<<<< HEAD
	GrantViewAccess(resource *View, user, role string) error
	RevokeViewAccess(resource *View, user, role string) error
=======
>>>>>>> 679a6c99
}

type ClientConfig struct {
	Host       string `validate:"required,url" mapstructure:"host"`
	Username   string `validate:"required" mapstructure:"username"`
	Password   string `validate:"required" mapstructure:"password"`
	ContentURL string `validate:"required" mapstructure:"content_url"`
	APIVersion string `mapstructure:"apiVersion" default:"3.12"`
}

type sessionRequest struct {
	Credentials requestCredentials `json:"credentials"`
}

type requestCredentials struct {
	Site     requestSite `json:"site"`
	Name     string      `json:"name"`
	Password string      `json:"password"`
}

type requestSite struct {
	ContentURL string `json:"contentUrl"`
}

type sessionResponse struct {
	Credentials responseCredentials `json:"credentials"`
}

type responseCredentials struct {
	Site  responseSite `json:"site"`
	User  responseUser `json:"user"`
	Token string       `json:"token"`
}

type responseUser struct {
	ID string `json:"id"`
}

type responseSite struct {
	ID         string `json:"id"`
	ContentURL string `json:"contentUrl"`
}

type client struct {
	baseURL *url.URL

	username     string
	password     string
	contentUrl   string
	apiVersion   string
	sessionToken string
	siteID       string
	userID       string

	httpClient *http.Client
}

type workbookPermissions struct {
	Permissions workbookPermission `json:"permissions"`
}

type flowPermissions struct {
	Permissions flowPermission `json:"permissions"`
}

type datasourcePermissions struct {
	Permissions datasourcePermission `json:"permissions"`
}

<<<<<<< HEAD
type viewPermissions struct {
	Permissions viewPermission `json:"permissions"`
}

=======
>>>>>>> 679a6c99
type resourceDetails struct {
	ID string `json:"id"`
}

type userDetails struct {
	ID string `json:"id"`
}
type capability struct {
	Name string `json:"name"`
	Mode string `json:"mode"`
}
type capabilities struct {
	Capability []capability `json:"capability"`
}
type granteeCapabilities struct {
	User         userDetails  `json:"user"`
	Capabilities capabilities `json:"capabilities"`
}
type workbookPermission struct {
	Workbook            resourceDetails       `json:"workbook"`
	GranteeCapabilities []granteeCapabilities `json:"granteeCapabilities"`
}

type flowPermission struct {
	Flow                resourceDetails       `json:"flow"`
	GranteeCapabilities []granteeCapabilities `json:"granteeCapabilities"`
}

type datasourcePermission struct {
	DataSource          resourceDetails       `json:"datasource"`
<<<<<<< HEAD
	GranteeCapabilities []granteeCapabilities `json:"granteeCapabilities"`
}

type viewPermission struct {
	View                resourceDetails       `json:"view"`
=======
>>>>>>> 679a6c99
	GranteeCapabilities []granteeCapabilities `json:"granteeCapabilities"`
}

type responseWorkbooks struct {
	Pagination pagination `json:"pagination"`
	Workbooks  workbooks  `json:"workbooks"`
}

type responseFlows struct {
	Pagination pagination `json:"pagination"`
	Flows      flows      `json:"flows"`
}

type responseDataSources struct {
	Pagination  pagination  `json:"pagination"`
	DataSources datasources `json:"datasources"`
}

<<<<<<< HEAD
type responseViews struct {
	Pagination pagination `json:"pagination"`
	Views      views      `json:"views"`
}

=======
>>>>>>> 679a6c99
type siteUsers struct {
	Pagination pagination    `json:"pagination"`
	Users      responseUsers `json:"users"`
}

type responseUsers struct {
	User []responseUser `json:"user"`
}

type workbooks struct {
	Workbook []*Workbook `json:"workbook"`
}

type flows struct {
	Flow []*Flow `json:"flow"`
}

type datasources struct {
	DataSource []*DataSource `json:"datasource"`
}

<<<<<<< HEAD
type views struct {
	View []*View `json:"view"`
}

=======
>>>>>>> 679a6c99
type pagination struct {
	PageNumber     string `json:"pageNumber"`
	PageSize       string `json:"pageSize"`
	TotalAvailable string `json:"totalAvailable"`
}

type userSiteRoleData struct {
	User userSiteRole `json:"user"`
}

type userSiteRole struct {
	SiteRole string `json:"siteRole"`
}

type errorTemplate struct {
	Error struct {
		Summary string `json:"summary"`
		Detail  string `json:"detail"`
		Code    string `json:"code"`
	} `json:"error"`
}

func (c *client) GetWorkbooks() ([]*Workbook, error) {
	url := fmt.Sprintf("/api/%v/sites/%v/workbooks", c.apiVersion, c.siteID)
	req, err := c.newRequest(http.MethodGet, url, nil)
	if err != nil {
		return nil, err
	}

	var workbooks responseWorkbooks
	if _, err := c.do(req, &workbooks); err != nil {
		return nil, err
	}
	return workbooks.Workbooks.Workbook, nil
}

func (c *client) GetFlows() ([]*Flow, error) {
	url := fmt.Sprintf("/api/%v/sites/%v/flows", c.apiVersion, c.siteID)
	req, err := c.newRequest(http.MethodGet, url, nil)
	if err != nil {
		return nil, err
	}

	var flows responseFlows
	if _, err := c.do(req, &flows); err != nil {
		return nil, err
	}
	return flows.Flows.Flow, nil
}

func (c *client) GetDataSources() ([]*DataSource, error) {
	url := fmt.Sprintf("/api/%v/sites/%v/datasources", c.apiVersion, c.siteID)
	req, err := c.newRequest(http.MethodGet, url, nil)
	if err != nil {
		return nil, err
	}

	var datasources responseDataSources
	if _, err := c.do(req, &datasources); err != nil {
		return nil, err
	}
	return datasources.DataSources.DataSource, nil
}

<<<<<<< HEAD
func (c *client) GetViews() ([]*View, error) {
	url := fmt.Sprintf("/api/%v/sites/%v/views", c.apiVersion, c.siteID)
	req, err := c.newRequest(http.MethodGet, url, nil)
	if err != nil {
		return nil, err
	}

	var views responseViews
	if _, err := c.do(req, &views); err != nil {
		return nil, err
	}
	return views.Views.View, nil
}

=======
>>>>>>> 679a6c99
func (c *client) UpdateSiteRole(user, role string) error {
	foundUser, err := c.getUser(user)
	if err != nil {
		return err
	}
	userId := foundUser.Users.User[0].ID

	body := userSiteRoleData{
		User: userSiteRole{
			SiteRole: role,
		},
	}
	url := fmt.Sprintf("/api/%v/sites/%v/users/%v", c.apiVersion, c.siteID, userId)
	req, err := c.newRequest(http.MethodPut, url, body)
	if err != nil {
		return err
	}

	_, err = c.do(req, nil)
	if err != nil {
		return err
	}
	return nil
}

func (c *client) GrantWorkbookAccess(resource *Workbook, user, role string) error {
	requestWorkbook := resourceDetails{
		ID: resource.ID,
	}
	foundUser, err := c.getUser(user)
	if err != nil {
		return err
	}
	userId := foundUser.Users.User[0].ID
	requestUser := userDetails{
		ID: userId,
	}

	split := strings.Split(role, ":")
	requestCapability := capability{
		Name: split[0],
		Mode: split[1],
	}

	capabilityArr := []capability{requestCapability}
	requestCapabilities := capabilities{
		Capability: capabilityArr,
	}

	requestGranteeCapabilities := granteeCapabilities{
		User:         requestUser,
		Capabilities: requestCapabilities,
	}

	granteeCapabilities := []granteeCapabilities{requestGranteeCapabilities}

	permission := workbookPermission{
		Workbook:            requestWorkbook,
		GranteeCapabilities: granteeCapabilities,
	}
	err = c.addWorkbookPermissions(resource.ID, permission)
	return err
}

func (c *client) RevokeWorkbookAccess(resource *Workbook, user, role string) error {
	foundUser, err := c.getUser(user)
	if err != nil {
		return err
	}
	userId := foundUser.Users.User[0].ID
	err = c.deleteWorkbookPermissions(resource.ID, userId, role)
	return err
}

func (c *client) GrantFlowAccess(resource *Flow, user, role string) error {
	requestFlow := resourceDetails{
		ID: resource.ID,
	}
	foundUser, err := c.getUser(user)
	if err != nil {
		return err
	}
	userId := foundUser.Users.User[0].ID
	requestUser := userDetails{
		ID: userId,
	}

	split := strings.Split(role, ":")
	requestCapability := capability{
		Name: split[0],
		Mode: split[1],
	}

	capabilityArr := []capability{requestCapability}
	requestCapabilities := capabilities{
		Capability: capabilityArr,
	}

	requestGranteeCapabilities := granteeCapabilities{
		User:         requestUser,
		Capabilities: requestCapabilities,
	}

	granteeCapabilities := []granteeCapabilities{requestGranteeCapabilities}

	permission := flowPermission{
		Flow:                requestFlow,
		GranteeCapabilities: granteeCapabilities,
	}
	err = c.addFlowPermissions(resource.ID, permission)
	return err
}

func (c *client) RevokeFlowAccess(resource *Flow, user, role string) error {
	foundUser, err := c.getUser(user)
	if err != nil {
		return err
	}
	userId := foundUser.Users.User[0].ID
	err = c.deleteFlowPermissions(resource.ID, userId, role)
	return err
}

func (c *client) GrantDataSourceAccess(resource *DataSource, user, role string) error {
	requestDataSource := resourceDetails{
		ID: resource.ID,
	}
	foundUser, err := c.getUser(user)
	if err != nil {
		return err
	}
	userId := foundUser.Users.User[0].ID
	requestUser := userDetails{
		ID: userId,
	}

	split := strings.Split(role, ":")
	requestCapability := capability{
		Name: split[0],
		Mode: split[1],
	}

	capabilityArr := []capability{requestCapability}
	requestCapabilities := capabilities{
		Capability: capabilityArr,
	}

	requestGranteeCapabilities := granteeCapabilities{
		User:         requestUser,
		Capabilities: requestCapabilities,
	}

	granteeCapabilities := []granteeCapabilities{requestGranteeCapabilities}

	permission := datasourcePermission{
		DataSource:          requestDataSource,
		GranteeCapabilities: granteeCapabilities,
	}
	err = c.addDataSourcePermissions(resource.ID, permission)
	return err
}

func (c *client) RevokeDataSourceAccess(resource *DataSource, user, role string) error {
	foundUser, err := c.getUser(user)
	if err != nil {
		return err
	}
	userId := foundUser.Users.User[0].ID
	err = c.deleteDataSourcePermissions(resource.ID, userId, role)
	return err
}

func (c *client) GrantViewAccess(resource *View, user, role string) error {
	requestView := resourceDetails{
		ID: resource.ID,
	}
	foundUser, err := c.getUser(user)
	if err != nil {
		return err
	}
	userId := foundUser.Users.User[0].ID
	requestUser := userDetails{
		ID: userId,
	}

	split := strings.Split(role, ":")
	requestCapability := capability{
		Name: split[0],
		Mode: split[1],
	}

	capabilityArr := []capability{requestCapability}
	requestCapabilities := capabilities{
		Capability: capabilityArr,
	}

	requestGranteeCapabilities := granteeCapabilities{
		User:         requestUser,
		Capabilities: requestCapabilities,
	}

	granteeCapabilities := []granteeCapabilities{requestGranteeCapabilities}

	permission := viewPermission{
		View:                requestView,
		GranteeCapabilities: granteeCapabilities,
	}
	err = c.addViewPermissions(resource.ID, permission)
	return err
}

func (c *client) RevokeViewAccess(resource *View, user, role string) error {
	foundUser, err := c.getUser(user)
	if err != nil {
		return err
	}
	userId := foundUser.Users.User[0].ID
	err = c.deleteViewPermissions(resource.ID, userId, role)
	return err
}

func (c *client) GrantFlowAccess(resource *Flow, user, role string) error {
	requestFlow := resourceDetails{
		ID: resource.ID,
	}
	foundUser, err := c.getUser(user)
	if err != nil {
		return err
	}
	userId := foundUser.Users.User[0].ID
	requestUser := userDetails{
		ID: userId,
	}

	split := strings.Split(role, ":")
	requestCapability := capability{
		Name: split[0],
		Mode: split[1],
	}

	capabilityArr := []capability{requestCapability}
	requestCapabilities := capabilities{
		Capability: capabilityArr,
	}

	requestGranteeCapabilities := granteeCapabilities{
		User:         requestUser,
		Capabilities: requestCapabilities,
	}

	granteeCapabilities := []granteeCapabilities{requestGranteeCapabilities}

	permission := flowPermission{
		Flow:                requestFlow,
		GranteeCapabilities: granteeCapabilities,
	}
	c.addFlowPermissions(resource.ID, permission)

	return nil
}

func (c *client) RevokeFlowAccess(resource *Flow, user, role string) error {
	foundUser, err := c.getUser(user)
	if err != nil {
		return err
	}
	userId := foundUser.Users.User[0].ID
	c.deleteFlowPermissions(resource.ID, userId, role)
	return nil
}

func (c *client) GrantDataSourceAccess(resource *DataSource, user, role string) error {
	requestDataSource := resourceDetails{
		ID: resource.ID,
	}
	foundUser, err := c.getUser(user)
	if err != nil {
		return err
	}
	userId := foundUser.Users.User[0].ID
	requestUser := userDetails{
		ID: userId,
	}

	split := strings.Split(role, ":")
	requestCapability := capability{
		Name: split[0],
		Mode: split[1],
	}

	capabilityArr := []capability{requestCapability}
	requestCapabilities := capabilities{
		Capability: capabilityArr,
	}

	requestGranteeCapabilities := granteeCapabilities{
		User:         requestUser,
		Capabilities: requestCapabilities,
	}

	granteeCapabilities := []granteeCapabilities{requestGranteeCapabilities}

	permission := datasourcePermission{
		DataSource:          requestDataSource,
		GranteeCapabilities: granteeCapabilities,
	}
	c.addDataSourcePermissions(resource.ID, permission)

	return nil
}

func (c *client) RevokeDataSourceAccess(resource *DataSource, user, role string) error {
	foundUser, err := c.getUser(user)
	if err != nil {
		return err
	}
	userId := foundUser.Users.User[0].ID
	c.deleteDataSourcePermissions(resource.ID, userId, role)
	return nil
}

func (c *client) getUser(email string) (*siteUsers, error) {
	filter := fmt.Sprintf("name:eq:%v", email)
	url := fmt.Sprintf("/api/%v/sites/%v/users?filter=%v", c.apiVersion, c.siteID, filter)
	req, err := c.newRequest(http.MethodGet, url, nil)
	if err != nil {
		return nil, err
	}

	var user *siteUsers
	_, err = c.do(req, &user)
	if err != nil {
		return nil, err
	}

	if len(user.Users.User) == 0 {
		return nil, ErrUserNotFound
	}

	return user, nil
}

func newClient(config *ClientConfig) (*client, error) {
	defaults.SetDefaults(config)
	if err := validator.New().Struct(config); err != nil {
		return nil, err
	}

	baseURL, err := url.Parse(config.Host)
	if err != nil {
		return nil, err
	}
	c := &client{
		baseURL:    baseURL,
		username:   config.Username,
		password:   config.Password,
		contentUrl: config.ContentURL,
		apiVersion: config.APIVersion,
		httpClient: &http.Client{},
	}

	sessionToken, siteID, userID, err := c.getSession()
	if err != nil {
		return nil, err
	}
	c.sessionToken = sessionToken
	c.siteID = siteID
	c.userID = userID
	return c, nil
}

func (c *client) addWorkbookPermissions(id string, permissions workbookPermission) error {
	body := workbookPermissions{
		Permissions: permissions,
	}
	url := fmt.Sprintf("/api/%v/sites/%v/workbooks/%v/permissions", c.apiVersion, c.siteID, id)
	req, err := c.newRequest(http.MethodPut, url, body)
	if err != nil {
		return err
	}

	_, err = c.do(req, nil)
	return err

}

func (c *client) addFlowPermissions(id string, permissions flowPermission) error {
	body := flowPermissions{
		Permissions: permissions,
	}
	url := fmt.Sprintf("/api/%v/sites/%v/flows/%v/permissions", c.apiVersion, c.siteID, id)
	req, err := c.newRequest(http.MethodPut, url, body)
	if err != nil {
		return err
	}

	_, err = c.do(req, nil)
	return err

}

func (c *client) addDataSourcePermissions(id string, permissions datasourcePermission) error {
	body := datasourcePermissions{
		Permissions: permissions,
	}
	url := fmt.Sprintf("/api/%v/sites/%v/datasources/%v/permissions", c.apiVersion, c.siteID, id)
	req, err := c.newRequest(http.MethodPut, url, body)
	if err != nil {
		return err
	}

	_, err = c.do(req, nil)
	return err

}

<<<<<<< HEAD
func (c *client) addViewPermissions(id string, permissions viewPermission) error {
	body := viewPermissions{
		Permissions: permissions,
	}
	url := fmt.Sprintf("/api/%v/sites/%v/views/%v/permissions", c.apiVersion, c.siteID, id)
	req, err := c.newRequest(http.MethodPut, url, body)
	if err != nil {
		return err
	}

	_, err = c.do(req, nil)
	return err

}

=======
>>>>>>> 679a6c99
func (c *client) deleteWorkbookPermissions(id, user, role string) error {
	split := strings.Split(role, ":")
	capabilityName := split[0]
	capabilityMode := split[1]
	url := fmt.Sprintf("/api/%v/sites/%v/workbooks/%v/permissions/users/%v/%v/%v", c.apiVersion, c.siteID, id, user, capabilityName, capabilityMode)
	req, err := c.newRequest(http.MethodDelete, url, nil)
	if err != nil {
		return err
	}

	_, err = c.do(req, nil)
	return err

}

func (c *client) deleteFlowPermissions(id, user, role string) error {
	split := strings.Split(role, ":")
	capabilityName := split[0]
	capabilityMode := split[1]
	url := fmt.Sprintf("/api/%v/sites/%v/flows/%v/permissions/users/%v/%v/%v", c.apiVersion, c.siteID, id, user, capabilityName, capabilityMode)
	req, err := c.newRequest(http.MethodDelete, url, nil)
	if err != nil {
		return err
	}

	_, err = c.do(req, nil)
	return err

}

func (c *client) deleteDataSourcePermissions(id, user, role string) error {
	split := strings.Split(role, ":")
	capabilityName := split[0]
	capabilityMode := split[1]
	url := fmt.Sprintf("/api/%v/sites/%v/datasources/%v/permissions/users/%v/%v/%v", c.apiVersion, c.siteID, id, user, capabilityName, capabilityMode)
	req, err := c.newRequest(http.MethodDelete, url, nil)
	if err != nil {
		return err
	}

	_, err = c.do(req, nil)
	return err

}

<<<<<<< HEAD
func (c *client) deleteViewPermissions(id, user, role string) error {
	split := strings.Split(role, ":")
	capabilityName := split[0]
	capabilityMode := split[1]
	url := fmt.Sprintf("/api/%v/sites/%v/views/%v/permissions/users/%v/%v/%v", c.apiVersion, c.siteID, id, user, capabilityName, capabilityMode)
	req, err := c.newRequest(http.MethodDelete, url, nil)
	if err != nil {
		return err
	}

	_, err = c.do(req, nil)
	return err

}

=======
>>>>>>> 679a6c99
func (c *client) getSession() (string, string, string, error) {
	sessionRequest := &sessionRequest{
		Credentials: requestCredentials{
			Name:     c.username,
			Password: c.password,
			Site: requestSite{
				ContentURL: c.contentUrl,
			},
		},
	}

	url := fmt.Sprintf("/api/%v/auth/signin", c.apiVersion)
	req, err := c.newRequest(http.MethodPost, url, sessionRequest)
	if err != nil {
		return "", "", "", nil
	}

	var sessionResponse sessionResponse
	if _, err := c.do(req, &sessionResponse); err != nil {
		return "", "", "", nil
	}

	return sessionResponse.Credentials.Token, sessionResponse.Credentials.Site.ID, sessionResponse.Credentials.User.ID, nil
}

func (c *client) newRequest(method, path string, body interface{}) (*http.Request, error) {
	u, err := c.baseURL.Parse(path)
	if err != nil {
		return nil, err
	}
	var buf io.ReadWriter
	if body != nil {
		buf = new(bytes.Buffer)
		err := json.NewEncoder(buf).Encode(body)
		if err != nil {
			return nil, err
		}
	}
	req, err := http.NewRequest(method, u.String(), buf)
	if err != nil {
		return nil, err
	}
	if body != nil {
		req.Header.Set("Content-Type", "application/json")
	}
	req.Header.Set("Accept", "application/json")
	req.Header.Set("X-Tableau-Auth", c.sessionToken)
	return req, nil
}

func (c *client) do(req *http.Request, v interface{}) (*http.Response, error) {
	resp, err := c.httpClient.Do(req)
	if err != nil {
		return nil, err
	}
	defer resp.Body.Close()

	if resp.StatusCode == http.StatusUnauthorized {
		newSessionToken, _, _, err := c.getSession()
		if err != nil {
			return nil, err
		}
		c.sessionToken = newSessionToken
		req.Header.Set("X-Tableau-Auth", c.sessionToken)

		resp, err = c.httpClient.Do(req)
		if err != nil {
			return nil, err
		}
	} else if resp.StatusCode == http.StatusForbidden {
		responseError := &errorTemplate{}
		json.NewDecoder(resp.Body).Decode(responseError)
		return nil, errors.New(responseError.Error.Detail)
	}

	err = json.NewDecoder(resp.Body).Decode(v)
	return resp, err
}<|MERGE_RESOLUTION|>--- conflicted
+++ resolved
@@ -17,12 +17,8 @@
 type TableauClient interface {
 	GetWorkbooks() ([]*Workbook, error)
 	GetFlows() ([]*Flow, error)
-<<<<<<< HEAD
 	GetDataSources() ([]*DataSource, error)
 	GetViews() ([]*View, error)
-=======
-	GetDataSources() ([]*Flow, error)
->>>>>>> 679a6c99
 	UpdateSiteRole(user, role string) error
 	GrantWorkbookAccess(resource *Workbook, user, role string) error
 	RevokeWorkbookAccess(resource *Workbook, user, role string) error
@@ -30,11 +26,8 @@
 	RevokeFlowAccess(resource *Flow, user, role string) error
 	GrantDataSourceAccess(resource *DataSource, user, role string) error
 	RevokeDataSourceAccess(resource *DataSource, user, role string) error
-<<<<<<< HEAD
 	GrantViewAccess(resource *View, user, role string) error
 	RevokeViewAccess(resource *View, user, role string) error
-=======
->>>>>>> 679a6c99
 }
 
 type ClientConfig struct {
@@ -104,13 +97,10 @@
 	Permissions datasourcePermission `json:"permissions"`
 }
 
-<<<<<<< HEAD
 type viewPermissions struct {
 	Permissions viewPermission `json:"permissions"`
 }
 
-=======
->>>>>>> 679a6c99
 type resourceDetails struct {
 	ID string `json:"id"`
 }
@@ -141,14 +131,11 @@
 
 type datasourcePermission struct {
 	DataSource          resourceDetails       `json:"datasource"`
-<<<<<<< HEAD
 	GranteeCapabilities []granteeCapabilities `json:"granteeCapabilities"`
 }
 
 type viewPermission struct {
 	View                resourceDetails       `json:"view"`
-=======
->>>>>>> 679a6c99
 	GranteeCapabilities []granteeCapabilities `json:"granteeCapabilities"`
 }
 
@@ -167,14 +154,11 @@
 	DataSources datasources `json:"datasources"`
 }
 
-<<<<<<< HEAD
 type responseViews struct {
 	Pagination pagination `json:"pagination"`
 	Views      views      `json:"views"`
 }
 
-=======
->>>>>>> 679a6c99
 type siteUsers struct {
 	Pagination pagination    `json:"pagination"`
 	Users      responseUsers `json:"users"`
@@ -196,13 +180,10 @@
 	DataSource []*DataSource `json:"datasource"`
 }
 
-<<<<<<< HEAD
 type views struct {
 	View []*View `json:"view"`
 }
 
-=======
->>>>>>> 679a6c99
 type pagination struct {
 	PageNumber     string `json:"pageNumber"`
 	PageSize       string `json:"pageSize"`
@@ -267,7 +248,6 @@
 	return datasources.DataSources.DataSource, nil
 }
 
-<<<<<<< HEAD
 func (c *client) GetViews() ([]*View, error) {
 	url := fmt.Sprintf("/api/%v/sites/%v/views", c.apiVersion, c.siteID)
 	req, err := c.newRequest(http.MethodGet, url, nil)
@@ -282,8 +262,6 @@
 	return views.Views.View, nil
 }
 
-=======
->>>>>>> 679a6c99
 func (c *client) UpdateSiteRole(user, role string) error {
 	foundUser, err := c.getUser(user)
 	if err != nil {
@@ -393,8 +371,8 @@
 		Flow:                requestFlow,
 		GranteeCapabilities: granteeCapabilities,
 	}
-	err = c.addFlowPermissions(resource.ID, permission)
-	return err
+
+	return c.addFlowPermissions(resource.ID, permission)
 }
 
 func (c *client) RevokeFlowAccess(resource *Flow, user, role string) error {
@@ -403,8 +381,8 @@
 		return err
 	}
 	userId := foundUser.Users.User[0].ID
-	err = c.deleteFlowPermissions(resource.ID, userId, role)
-	return err
+
+	return c.deleteFlowPermissions(resource.ID, userId, role)
 }
 
 func (c *client) GrantDataSourceAccess(resource *DataSource, user, role string) error {
@@ -442,8 +420,8 @@
 		DataSource:          requestDataSource,
 		GranteeCapabilities: granteeCapabilities,
 	}
-	err = c.addDataSourcePermissions(resource.ID, permission)
-	return err
+
+	return c.addDataSourcePermissions(resource.ID, permission)
 }
 
 func (c *client) RevokeDataSourceAccess(resource *DataSource, user, role string) error {
@@ -452,8 +430,7 @@
 		return err
 	}
 	userId := foundUser.Users.User[0].ID
-	err = c.deleteDataSourcePermissions(resource.ID, userId, role)
-	return err
+	return c.deleteDataSourcePermissions(resource.ID, userId, role)
 }
 
 func (c *client) GrantViewAccess(resource *View, user, role string) error {
@@ -503,106 +480,6 @@
 	userId := foundUser.Users.User[0].ID
 	err = c.deleteViewPermissions(resource.ID, userId, role)
 	return err
-}
-
-func (c *client) GrantFlowAccess(resource *Flow, user, role string) error {
-	requestFlow := resourceDetails{
-		ID: resource.ID,
-	}
-	foundUser, err := c.getUser(user)
-	if err != nil {
-		return err
-	}
-	userId := foundUser.Users.User[0].ID
-	requestUser := userDetails{
-		ID: userId,
-	}
-
-	split := strings.Split(role, ":")
-	requestCapability := capability{
-		Name: split[0],
-		Mode: split[1],
-	}
-
-	capabilityArr := []capability{requestCapability}
-	requestCapabilities := capabilities{
-		Capability: capabilityArr,
-	}
-
-	requestGranteeCapabilities := granteeCapabilities{
-		User:         requestUser,
-		Capabilities: requestCapabilities,
-	}
-
-	granteeCapabilities := []granteeCapabilities{requestGranteeCapabilities}
-
-	permission := flowPermission{
-		Flow:                requestFlow,
-		GranteeCapabilities: granteeCapabilities,
-	}
-	c.addFlowPermissions(resource.ID, permission)
-
-	return nil
-}
-
-func (c *client) RevokeFlowAccess(resource *Flow, user, role string) error {
-	foundUser, err := c.getUser(user)
-	if err != nil {
-		return err
-	}
-	userId := foundUser.Users.User[0].ID
-	c.deleteFlowPermissions(resource.ID, userId, role)
-	return nil
-}
-
-func (c *client) GrantDataSourceAccess(resource *DataSource, user, role string) error {
-	requestDataSource := resourceDetails{
-		ID: resource.ID,
-	}
-	foundUser, err := c.getUser(user)
-	if err != nil {
-		return err
-	}
-	userId := foundUser.Users.User[0].ID
-	requestUser := userDetails{
-		ID: userId,
-	}
-
-	split := strings.Split(role, ":")
-	requestCapability := capability{
-		Name: split[0],
-		Mode: split[1],
-	}
-
-	capabilityArr := []capability{requestCapability}
-	requestCapabilities := capabilities{
-		Capability: capabilityArr,
-	}
-
-	requestGranteeCapabilities := granteeCapabilities{
-		User:         requestUser,
-		Capabilities: requestCapabilities,
-	}
-
-	granteeCapabilities := []granteeCapabilities{requestGranteeCapabilities}
-
-	permission := datasourcePermission{
-		DataSource:          requestDataSource,
-		GranteeCapabilities: granteeCapabilities,
-	}
-	c.addDataSourcePermissions(resource.ID, permission)
-
-	return nil
-}
-
-func (c *client) RevokeDataSourceAccess(resource *DataSource, user, role string) error {
-	foundUser, err := c.getUser(user)
-	if err != nil {
-		return err
-	}
-	userId := foundUser.Users.User[0].ID
-	c.deleteDataSourcePermissions(resource.ID, userId, role)
-	return nil
 }
 
 func (c *client) getUser(email string) (*siteUsers, error) {
@@ -700,7 +577,6 @@
 
 }
 
-<<<<<<< HEAD
 func (c *client) addViewPermissions(id string, permissions viewPermission) error {
 	body := viewPermissions{
 		Permissions: permissions,
@@ -716,8 +592,6 @@
 
 }
 
-=======
->>>>>>> 679a6c99
 func (c *client) deleteWorkbookPermissions(id, user, role string) error {
 	split := strings.Split(role, ":")
 	capabilityName := split[0]
@@ -763,7 +637,6 @@
 
 }
 
-<<<<<<< HEAD
 func (c *client) deleteViewPermissions(id, user, role string) error {
 	split := strings.Split(role, ":")
 	capabilityName := split[0]
@@ -779,8 +652,6 @@
 
 }
 
-=======
->>>>>>> 679a6c99
 func (c *client) getSession() (string, string, string, error) {
 	sessionRequest := &sessionRequest{
 		Credentials: requestCredentials{
