# Policy Configurations

## Step config

| Field | Type | Description | Required | Default value |
| :--- | :--- | :--- | :--- | :--- |
| name | `string` |Step name | YES | - |
| description | `string` | Step description | NO | - |
| run\_if | `Expression` | Determines whether the step should be evaluated or it can be skipped. If it evaluates to be falsy, the step will automatically skipped. Otherwise, step become pending/blocked (normal). Accessible vars: `$appeal` | NO | -
<<<<<<< HEAD
| approvers | `Expression` | Determines approvers for manual approval. The evaluation should return string or []string that contains email address of the approvers. Accessible vars: `$appeal` | NO | - |
| conditions | `Expression` | Expression to determines the resolution of the step if `approvers` field is not present. Accessible vars: `$appeal` | YES if `approvers` is empty | - |
=======
| strategy | `string` | `auto` or `manual`. Determines if approval step is manual or automatic approval | YES | - |
| approvers | `Expression` | Determines approvers for manual approval. The evaluation should return string or []string that contains email address of the approvers. Accessible vars: `$appeal`, `$creator` | NO | - |
| approve_if | `Expression` | Expression to determines the resolution of the step if `approvers` field is not present. Accessible vars: `$appeal` | YES if `approvers` is empty | - |
>>>>>>> dff7f1d6
| allow\_failed | `boolean` | If `true` and the step got rejected, it will mark the appeal status as skipped instead of rejected | NO | `false` |

### Variables

#### `$appeal`
   * Appeal object example:

     ```json
     {
        "id": 1,
        "resource_id": 1,
        "resource": {
          "id": 1,
          "provider_type": "google_bigquery",
          "provider_urn": "gcp-project-id",
          "type": "dataset",
          "urn": "gcp-project-id:dataset_name",
          "name": "dataset_name",
          "details": {
            "owners": [
              "owner@email.com",
              "another.owner@email.com"
            ],
            ...
          },
          "labels": {
            "key": "value"
          },
          "created_at": "2021-01-01T00:00:05.36851+07:00",
          "updated_at": "2021-01-01T00:00:05.36851+07:00"
        },
        "policy_id": "test-policy",
        "policy_version": 1,
        "status": "pending",
        "account_id": "user@email.com",
        "account_type": "user",
        "created_by": "user@email.com",
        "creator": {
          "id": 1,
          "email": "user@email.com",
          "full_name": "John Doe",
          "manager_email": "manager@email.com",
          ...
        },
        "role": "roles/viewer",
        "options": {
          "duration": "24h"
        },
        "created_at": "2021-10-26T09:29:48.838203Z",
        "updated_at": "2021-10-26T09:29:48.838203Z",
        "revoked_at": "0001-01-01T00:00:00Z",
        "details": {
          ...
        }
      }
     ```

   * Usage example
     * `$appeal.resource.id` =&gt; `1`
     * `$appeal.resource.details.owners` =&gt; `["owner@email.com", "another.owner@email.com"]`
     * `$appeal.resource.labels.key` =&gt; `"value"`
     * `$appeal.creator.manager_email` =&gt; `"manager@email.com"`

## Example

```yaml
id: bigquery_approval
steps:
  - name: supervisor_approval
    description: 'only will get evaluated if check_if_dataset_is_pii return true'
    when: $appeal.resource.details.is_pii
    approvers:
    - $creator.userManager
  - name: admin_approval
    description: approval from dataset admin/owner
    approvers:
    - $appeal.resource.details.owner
```<|MERGE_RESOLUTION|>--- conflicted
+++ resolved
@@ -7,14 +7,9 @@
 | name | `string` |Step name | YES | - |
 | description | `string` | Step description | NO | - |
 | run\_if | `Expression` | Determines whether the step should be evaluated or it can be skipped. If it evaluates to be falsy, the step will automatically skipped. Otherwise, step become pending/blocked (normal). Accessible vars: `$appeal` | NO | -
-<<<<<<< HEAD
-| approvers | `Expression` | Determines approvers for manual approval. The evaluation should return string or []string that contains email address of the approvers. Accessible vars: `$appeal` | NO | - |
-| conditions | `Expression` | Expression to determines the resolution of the step if `approvers` field is not present. Accessible vars: `$appeal` | YES if `approvers` is empty | - |
-=======
 | strategy | `string` | `auto` or `manual`. Determines if approval step is manual or automatic approval | YES | - |
-| approvers | `Expression` | Determines approvers for manual approval. The evaluation should return string or []string that contains email address of the approvers. Accessible vars: `$appeal`, `$creator` | NO | - |
-| approve_if | `Expression` | Expression to determines the resolution of the step if `approvers` field is not present. Accessible vars: `$appeal` | YES if `approvers` is empty | - |
->>>>>>> dff7f1d6
+| approvers | `string` | Determines approvers for manual approval. The evaluation should return string or []string that contains email address of the approvers. Accessible vars: `$appeal` | NO | - |
+| approve_if | `string` | Expression to determines the resolution of the step if `approvers` field is not present. Accessible vars: `$appeal` | YES if `approvers` is empty | - |
 | allow\_failed | `boolean` | If `true` and the step got rejected, it will mark the appeal status as skipped instead of rejected | NO | `false` |
 
 ### Variables
@@ -86,10 +81,12 @@
   - name: supervisor_approval
     description: 'only will get evaluated if check_if_dataset_is_pii return true'
     when: $appeal.resource.details.is_pii
+    strategy: manual
     approvers:
     - $creator.userManager
   - name: admin_approval
     description: approval from dataset admin/owner
+    strategy: manual
     approvers:
     - $appeal.resource.details.owner
 ```