--- conflicted
+++ resolved
@@ -271,18 +271,10 @@
 	}
 
 	if p.GetIam() != nil {
-<<<<<<< HEAD
-		iam = &domain.IAMConfig{
-			Provider:      domain.IAMProviderType(p.GetIam().GetProvider()),
-			Config:        p.GetIam().GetConfig().AsInterface(),
-			Schema:        p.GetIam().GetSchema(),
-			AccountStatus: p.GetIam().GetAccountStatus(),
-=======
 		policy.IAM = &domain.IAMConfig{
 			Provider: domain.IAMProviderType(p.GetIam().GetProvider()),
 			Config:   p.GetIam().GetConfig().AsInterface(),
 			Schema:   p.GetIam().GetSchema(),
->>>>>>> 5193a45e
 		}
 	}
 
@@ -384,18 +376,10 @@
 			return nil, err
 		}
 
-<<<<<<< HEAD
-		iam = &guardianv1beta1.Policy_IAM{
-			Provider:      string(p.IAM.Provider),
-			Config:        config,
-			Schema:        p.IAM.Schema,
-			AccountStatus: p.IAM.AccountStatus,
-=======
 		policyProto.Iam = &guardianv1beta1.Policy_IAM{
 			Provider: string(p.IAM.Provider),
 			Config:   config,
 			Schema:   p.IAM.Schema,
->>>>>>> 5193a45e
 		}
 	}
 
