--- conflicted
+++ resolved
@@ -293,20 +293,7 @@
 	}
 	appeals, err := s.listAppeals(filters)
 	if err != nil {
-<<<<<<< HEAD
-		return nil, err
-=======
-		return nil, status.Errorf(codes.Internal, "failed to get appeal list: %v", err)
-	}
-
-	appealProtos := []*pb.Appeal{}
-	for _, a := range appeals {
-		appealProto, err := s.adapter.ToAppealProto(a)
-		if err != nil {
-			return nil, status.Errorf(codes.Internal, "failed to parse appeal: %v", err)
-		}
-		appealProtos = append(appealProtos, appealProto)
->>>>>>> 434448ec
+		return nil, err
 	}
 
 	return &pb.ListAppealsResponse{
@@ -352,7 +339,6 @@
 		Statuses: req.GetStatuses(),
 	})
 	if err != nil {
-<<<<<<< HEAD
 		return nil, err
 	}
 
@@ -368,18 +354,6 @@
 	})
 	if err != nil {
 		return nil, err
-=======
-		return nil, status.Errorf(codes.Internal, "failed to get approval list: %v", err)
-	}
-
-	approvalProtos := []*pb.Approval{}
-	for _, a := range approvals {
-		approvalProto, err := s.adapter.ToApprovalProto(a)
-		if err != nil {
-			return nil, status.Errorf(codes.Internal, "failed to parse approval %v: %v", a.ID, err)
-		}
-		approvalProtos = append(approvalProtos, approvalProto)
->>>>>>> 434448ec
 	}
 
 	return &pb.ListApprovalsResponse{
