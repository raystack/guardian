package cli

import (
	"context"
	"fmt"

	"github.com/odpf/guardian/plugins/identities"

	"github.com/MakeNowJust/heredoc"
	"github.com/go-playground/validator/v10"
	"github.com/odpf/guardian/internal/server"
	"github.com/odpf/guardian/jobs"
	"github.com/odpf/guardian/pkg/crypto"
	"github.com/odpf/guardian/plugins/notifiers"
	"github.com/odpf/salt/log"
	"github.com/spf13/cobra"
)

func JobCmd() *cobra.Command {
	cmd := &cobra.Command{
		Use:     "job",
		Aliases: []string{"jobs"},
		Short:   "Manage jobs",
		Example: heredoc.Doc(`
			$ guardian job run fetch_resources
		`),
	}

	cmd.AddCommand(
		runJobCmd(),
	)

	cmd.PersistentFlags().StringP("config", "c", "./config.yaml", "Config file path")
	cmd.MarkPersistentFlagFilename("config")

	return cmd
}

func runJobCmd() *cobra.Command {
	cmd := &cobra.Command{
		Use:   "run",
		Short: "Fire a specific job",
		Example: heredoc.Doc(`
			$ guardian job run fetch_resources
			$ guardian job run appeal_expiration_reminder
			$ guardian job run appeal_expiration_revocation
			$ guardian job run inactive_user_appeal_revocation
		`),
		Args: cobra.ExactValidArgs(1),
		ValidArgs: []string{
			"fetch_resources",
			"appeal_expiration_reminder",
			"appeal_expiration_revocation",
			"inactive_user_appeal_revocation",
		},
		RunE: func(cmd *cobra.Command, args []string) error {
			configFile, err := cmd.Flags().GetString("config")
			if err != nil {
				return fmt.Errorf("getting config flag value: %w", err)
			}
			config, err := server.LoadConfig(configFile)
			if err != nil {
				return fmt.Errorf("loading config: %w", err)
			}

			logger := log.NewLogrus(log.LogrusWithLevel(config.LogLevel))
			crypto := crypto.NewAES(config.EncryptionSecretKeyKey)
			validator := validator.New()
			notifier, err := notifiers.NewClient(&config.Notifier)
			if err != nil {
				return err
			}

			services, err := server.InitServices(server.ServiceDeps{
				Config:    &config,
				Logger:    logger,
				Validator: validator,
				Notifier:  notifier,
				Crypto:    crypto,
			})
			if err != nil {
				return fmt.Errorf("initializing services: %w", err)
			}

			handler := jobs.NewHandler(
				logger,
				services.AppealService,
				services.ProviderService,
				services.PolicyService,
				notifier,
				identities.NewManager(crypto, validator),
			)

<<<<<<< HEAD
			jobs := map[string]func(context.Context) error{
				"fetch_resources":                 handler.FetchResources,
				"appeal_expiration_reminder":      handler.AppealExpirationReminder,
				"appeal_expiration_revocation":    handler.RevokeExpiredAppeals,
				"inactive_user_appeal_revocation": handler.RevokeInActiveUserAccess,
=======
			jobsMap := map[string]func(context.Context) error{
				"fetch_resources":              handler.FetchResources,
				"appeal_expiration_reminder":   handler.AppealExpirationReminder,
				"appeal_expiration_revocation": handler.RevokeExpiredAppeals,
>>>>>>> 5193a45e
			}

			jobName := args[0]
			job := jobsMap[jobName]
			if job == nil {
				return fmt.Errorf("invalid job name: %s", jobName)
			}
			if err := job(context.Background()); err != nil {
				return fmt.Errorf(`failed to run job "%s": %w`, jobName, err)
			}

			return nil
		},
	}

	return cmd
}<|MERGE_RESOLUTION|>--- conflicted
+++ resolved
@@ -3,8 +3,6 @@
 import (
 	"context"
 	"fmt"
-
-	"github.com/odpf/guardian/plugins/identities"
 
 	"github.com/MakeNowJust/heredoc"
 	"github.com/go-playground/validator/v10"
@@ -44,14 +42,12 @@
 			$ guardian job run fetch_resources
 			$ guardian job run appeal_expiration_reminder
 			$ guardian job run appeal_expiration_revocation
-			$ guardian job run inactive_user_appeal_revocation
 		`),
 		Args: cobra.ExactValidArgs(1),
 		ValidArgs: []string{
 			"fetch_resources",
 			"appeal_expiration_reminder",
 			"appeal_expiration_revocation",
-			"inactive_user_appeal_revocation",
 		},
 		RunE: func(cmd *cobra.Command, args []string) error {
 			configFile, err := cmd.Flags().GetString("config")
@@ -86,23 +82,13 @@
 				logger,
 				services.AppealService,
 				services.ProviderService,
-				services.PolicyService,
 				notifier,
-				identities.NewManager(crypto, validator),
 			)
 
-<<<<<<< HEAD
-			jobs := map[string]func(context.Context) error{
-				"fetch_resources":                 handler.FetchResources,
-				"appeal_expiration_reminder":      handler.AppealExpirationReminder,
-				"appeal_expiration_revocation":    handler.RevokeExpiredAppeals,
-				"inactive_user_appeal_revocation": handler.RevokeInActiveUserAccess,
-=======
 			jobsMap := map[string]func(context.Context) error{
 				"fetch_resources":              handler.FetchResources,
 				"appeal_expiration_reminder":   handler.AppealExpirationReminder,
 				"appeal_expiration_revocation": handler.RevokeExpiredAppeals,
->>>>>>> 5193a45e
 			}
 
 			jobName := args[0]
