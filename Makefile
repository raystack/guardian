NAME="github.com/odpf/guardian"
COMMIT := $(shell git rev-parse --short HEAD)
TAG := "$(shell git rev-list --tags --max-count=1)"
VERSION := "$(shell git describe --tags ${TAG})-next"
BUILD_DIR=dist
<<<<<<< HEAD
PROTON_COMMIT := "4e3b6b5c5b51be27527a07d713e4caf076792afe"
=======
PROTON_COMMIT := "5450358800a0b12c48aece9a2d42406a537e4b49"
>>>>>>> 9bea1852

.PHONY: all build clean test tidy vet proto setup format generate

all: clean test build format lint

tidy:
	@echo "Tidy up go.mod..."
	@go mod tidy -v

install:
	@echo "Installing Guardian to ${GOBIN}..."
	@go install

format:
	@echo "Running go fmt..."
	@go fmt

lint:
	@echo "Running lint checks using golangci-lint..."
	@golangci-lint run

clean: tidy
	@echo "Cleaning up build directories..."
	@rm -rf $coverage.out ${BUILD_DIR}

test:
	go test ./... -race -coverprofile=coverage.out

coverage: test
	@echo "Generating coverage report..."
	@go tool cover -html=coverage.out

build:
	@echo "Building guardian version ${VERSION}..."
	go build -ldflags "-X ${NAME}/core.Version=${VERSION} -X ${NAME}/core.BuildCommit=${COMMIT}" -o dist/guardian .
	@echo "Build complete"

buildr: setup
	goreleaser --snapshot --skip-publish --rm-dist

vet:
	go vet ./...

download:
	@go mod download

generate:
	@echo "Running go generate..."
	go generate ./...

config:
	@echo "Initializing sample server config..."
	@cp internal/server/config.yaml config.yaml

proto:
	@echo "Generating protobuf from odpf/proton"
	@echo " [info] make sure correct version of dependencies are installed using 'make install'"
	@buf generate https://github.com/odpf/proton/archive/${PROTON_COMMIT}.zip#strip_components=1 --template buf.gen.yaml --path odpf/guardian
	@echo "Protobuf compilation finished"

setup:
	@echo "Installing dependencies..."
	go mod tidy
	go get google.golang.org/protobuf/cmd/protoc-gen-go@v1.27.1
	go get github.com/golang/protobuf/proto@v1.5.2
	go get github.com/golang/protobuf/protoc-gen-go@v1.5.2
	go get google.golang.org/grpc@v1.40.0
	go get google.golang.org/grpc/cmd/protoc-gen-go-grpc@v1.1.0
	go get github.com/grpc-ecosystem/grpc-gateway/v2/protoc-gen-grpc-gateway@v2.5.0
	go get github.com/grpc-ecosystem/grpc-gateway/v2/protoc-gen-openapiv2@v2.5.0
	go get github.com/bufbuild/buf/cmd/buf@v0.54.1<|MERGE_RESOLUTION|>--- conflicted
+++ resolved
@@ -3,11 +3,7 @@
 TAG := "$(shell git rev-list --tags --max-count=1)"
 VERSION := "$(shell git describe --tags ${TAG})-next"
 BUILD_DIR=dist
-<<<<<<< HEAD
-PROTON_COMMIT := "4e3b6b5c5b51be27527a07d713e4caf076792afe"
-=======
-PROTON_COMMIT := "5450358800a0b12c48aece9a2d42406a537e4b49"
->>>>>>> 9bea1852
+PROTON_COMMIT := "912d3124486acfc44310d92e15169b41a2f5f0ef"
 
 .PHONY: all build clean test tidy vet proto setup format generate
 
