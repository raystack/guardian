--- conflicted
+++ resolved
@@ -2,11 +2,7 @@
 LAST_COMMIT := $(shell git rev-parse --short HEAD)
 LAST_TAG := "$(shell git rev-list --tags --max-count=1)"
 APP_VERSION := "$(shell git describe --tags ${LAST_TAG})-next"
-<<<<<<< HEAD
-PROTON_COMMIT := "eabbb6d825846e84c94fbaa45d6001120b1eb311"
-=======
 PROTON_COMMIT := "8266bc0373a9a801a338975c4ce9137a7e7c4fe9"
->>>>>>> d6df0cf8
 
 .PHONY: all build test clean dist vet proto install
 
