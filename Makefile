NAME="github.com/odpf/guardian"
LAST_COMMIT := $(shell git rev-parse --short HEAD)
LAST_TAG := "$(shell git rev-list --tags --max-count=1)"
APP_VERSION := "$(shell git describe --tags ${LAST_TAG})-next"
<<<<<<< HEAD
PROTON_COMMIT := "ef83b9e9248e064a1c366da4fe07b3068266fe59"
=======
PROTON_COMMIT := "f144868470c14d5a3f41f7af59a00c1c1e6a3eaa"
>>>>>>> 67850c19

.PHONY: all build test clean dist vet proto install

all: build

build: ## Build the guardian binary
	@echo " > building guardian version ${APP_VERSION}"
	go build -ldflags "-X ${NAME}/cmd.Version=${APP_VERSION} -X ${NAME}/cmd.BuildCommit=${LAST_COMMIT}" -o guardian .
	@echo " - build complete"

test: ## Run the tests
	go test ./... -coverprofile=coverage.out

coverage: ## Print code coverage
	go test -race -coverprofile coverage.txt -covermode=atomic ./... & go tool cover -html=coverage.out

vet: ## Run the go vet tool
	go vet ./...

proto: ## Generate the protobuf files
	@echo " > generating protobuf from odpf/proton"
	@echo " > [info] make sure correct version of dependencies are installed using 'make install'"
	@buf generate https://github.com/odpf/proton/archive/${PROTON_COMMIT}.zip#strip_components=1 --template buf.gen.yaml --path odpf/guardian
	@echo " > protobuf compilation finished"

clean: ## Clean the build artifacts
	rm -rf guardian dist/

install: ## install required dependencies
	@echo "> installing dependencies"
	go mod tidy
	go get google.golang.org/protobuf/cmd/protoc-gen-go@v1.27.1
	go get github.com/golang/protobuf/proto@v1.5.2
	go get github.com/golang/protobuf/protoc-gen-go@v1.5.2
	go get google.golang.org/grpc@v1.40.0
	go get google.golang.org/grpc/cmd/protoc-gen-go-grpc@v1.1.0
	go get github.com/grpc-ecosystem/grpc-gateway/v2/protoc-gen-grpc-gateway@v2.5.0
	go get github.com/grpc-ecosystem/grpc-gateway/v2/protoc-gen-openapiv2@v2.5.0
	go get github.com/bufbuild/buf/cmd/buf@v0.54.1

help: ## Display this help message
	@cat $(MAKEFILE_LIST) | grep -e "^[a-zA-Z_\-]*: *.*## *" | awk 'BEGIN {FS = ":.*?## "}; {printf "\033[36m%-30s\033[0m %s\n", $$1, $$2}'<|MERGE_RESOLUTION|>--- conflicted
+++ resolved
@@ -2,11 +2,7 @@
 LAST_COMMIT := $(shell git rev-parse --short HEAD)
 LAST_TAG := "$(shell git rev-list --tags --max-count=1)"
 APP_VERSION := "$(shell git describe --tags ${LAST_TAG})-next"
-<<<<<<< HEAD
 PROTON_COMMIT := "ef83b9e9248e064a1c366da4fe07b3068266fe59"
-=======
-PROTON_COMMIT := "f144868470c14d5a3f41f7af59a00c1c1e6a3eaa"
->>>>>>> 67850c19
 
 .PHONY: all build test clean dist vet proto install
 
