--- conflicted
+++ resolved
@@ -105,14 +105,10 @@
 }
 
 func createAppealCommand(c *app.CLIConfig) *cobra.Command {
-<<<<<<< HEAD
 	var accountID, accountType string
 	var resourceID uint
 	var role string
 	var optionsDuration string
-=======
-	var accountID, resourceID, role, optionsDuration string
->>>>>>> e82007db
 
 	cmd := &cobra.Command{
 		Use:   "create",
@@ -143,7 +139,7 @@
 				AccountType: accountType,
 				Resources: []*guardianv1beta1.CreateAppealRequest_Resource{
 					{
-						Id:      resourceID,
+						Id:      string(resourceID),
 						Role:    role,
 						Options: optionsProto,
 					},
@@ -163,14 +159,10 @@
 	cmd.Flags().StringVarP(&accountID, "account", "a", "", "Email of the account to appeal")
 	cmd.MarkFlagRequired("account")
 
-<<<<<<< HEAD
 	cmd.Flags().StringVarP(&accountType, "type", "t", "", "Type of the account")
 	cmd.MarkFlagRequired("type")
 
 	cmd.Flags().UintVarP(&resourceID, "resource", "R", 0, "ID of the resource")
-=======
-	cmd.Flags().StringVarP(&resourceID, "resource", "R", "", "ID of the resource")
->>>>>>> e82007db
 	cmd.MarkFlagRequired("resource")
 
 	cmd.Flags().StringVarP(&role, "role", "r", "", "Role to be assigned")
@@ -321,7 +313,7 @@
 			defer cancel()
 
 			res, err := client.GetAppeal(ctx, &guardianv1beta1.GetAppealRequest{
-				Id: id,
+				Id: string(id),
 			})
 			if err != nil {
 				return err
@@ -385,7 +377,7 @@
 			defer cancel()
 
 			_, err = client.CancelAppeal(ctx, &guardianv1beta1.CancelAppealRequest{
-				Id: uint32(id),
+				Id: string(id),
 			})
 			if err != nil {
 				return err
