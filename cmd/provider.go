--- conflicted
+++ resolved
@@ -30,13 +30,9 @@
 		Example: heredoc.Doc(`
 			$ guardian provider create
 			$ guardian provider list
-<<<<<<< HEAD
 			$ guardian provider view
 			$ guardian provider edit
-=======
-			$ guardian provider view 1
 			$ guardian provider init
->>>>>>> 58069968
 		`),
 		Annotations: map[string]string{
 			"group:core": "true",
@@ -46,12 +42,8 @@
 	cmd.AddCommand(listProvidersCmd(c))
 	cmd.AddCommand(viewProviderCmd(c, adapter))
 	cmd.AddCommand(createProviderCmd(c, adapter))
-<<<<<<< HEAD
 	cmd.AddCommand(editProviderCmd(c, adapter))
-=======
-	cmd.AddCommand(updateProviderCmd(c, adapter))
 	cmd.AddCommand(initProviderCmd(c))
->>>>>>> 58069968
 
 	return cmd
 }
