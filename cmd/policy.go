package cmd

import (
	"context"
	"fmt"
	"io/ioutil"
	"os"
	"strconv"
	"strings"

	"github.com/MakeNowJust/heredoc"
	handlerv1beta1 "github.com/odpf/guardian/api/handler/v1beta1"
	guardianv1beta1 "github.com/odpf/guardian/api/proto/odpf/guardian/v1beta1"
	"github.com/odpf/guardian/app"
	"github.com/odpf/guardian/domain"
	"github.com/odpf/salt/printer"
	"github.com/odpf/salt/term"
	"github.com/spf13/cobra"
)

// PolicyCmd is the root command for the policies subcommand.
func PolicyCmd(c *app.CLIConfig, adapter handlerv1beta1.ProtoAdapter) *cobra.Command {
	cmd := &cobra.Command{
		Use:     "policy",
		Aliases: []string{"policies"},
		Short:   "Manage policies",
		Long: heredoc.Doc(`
			Work with policies.

			Policies are used to define governance rules of the data access.
		`),
		Example: heredoc.Doc(`
			$ guardian policy create --file policy.yaml
			$ guardian policy edit --file policy.yaml
			$ guardian policy list
<<<<<<< HEAD
			$ guardian policy view my_policy@1
			$ guardian policy init
=======
			$ guardian policy view my_policy --version 1	
>>>>>>> 79055dee
		`),
		Annotations: map[string]string{
			"group:core": "true",
		},
	}

	cmd.AddCommand(listPoliciesCmd(c))
	cmd.AddCommand(getPolicyCmd(c, adapter))
	cmd.AddCommand(createPolicyCmd(c, adapter))
	cmd.AddCommand(updatePolicyCmd(c, adapter))
	cmd.AddCommand(initPolicyCmd(c))

	return cmd
}

func listPoliciesCmd(c *app.CLIConfig) *cobra.Command {
	return &cobra.Command{
		Use:   "list",
		Short: "List and filter access policies",
		Long: heredoc.Doc(`
			List and filter all available access policies.
		`),
		Example: heredoc.Doc(`
			$ guardian policy list
		`),
		Annotations: map[string]string{
			"group:core": "true",
		},
		RunE: func(cmd *cobra.Command, args []string) error {
			cs := term.NewColorScheme()

			ctx := context.Background()
			client, cancel, err := createClient(ctx, c.Host)
			if err != nil {
				return err
			}
			defer cancel()

			res, err := client.ListPolicies(ctx, &guardianv1beta1.ListPoliciesRequest{})
			if err != nil {
				return err
			}

			report := [][]string{}
			index := 0

			policies := res.GetPolicies()
			fmt.Printf(" \nShowing %d of %d policies\n \n", len(policies), len(policies))

			report = append(report, []string{"ID", "NAME", "DESCRIPTION", "VERSION", "STEPS"})
			for _, p := range policies {
				report = append(report, []string{
					cs.Greenf("%02d", index),
					fmt.Sprintf("%v", p.GetId()),
					p.GetDescription(),
					fmt.Sprintf("%v", p.GetVersion()),
					fmt.Sprintf("%v", len(p.GetSteps())),
				})
				index++
			}
			printer.Table(os.Stdout, report)

			fmt.Println("\nFor details on a policy, try: guardian policy view <id@version>")
			return nil
		},
	}
}

func getPolicyCmd(c *app.CLIConfig, adapter handlerv1beta1.ProtoAdapter) *cobra.Command {
	var format, versionFlag string

	cmd := &cobra.Command{
		Use:   "view",
		Short: "View a policy",
		Long: heredoc.Doc(`
			View a policy.

			Display the ID, name, and other information about a policy.
		`),
		Example: heredoc.Doc(`
			$ guardian policy view my_policy -v 1
		`),
		Annotations: map[string]string{
			"group:core": "true",
		},
		Args: cobra.ExactArgs(1),
		RunE: func(cmd *cobra.Command, args []string) error {
			var version uint64
			var id string

			ctx := context.Background()
			client, cancel, err := createClient(ctx, c.Host)
			if err != nil {
				return err
			}
			defer cancel()

			policyId := strings.Split(args[0], "@")
			id = policyId[0]

			version, err = getVersion(versionFlag, policyId)
			if err != nil {
				return err
			}

			res, err := client.GetPolicy(ctx, &guardianv1beta1.GetPolicyRequest{
				Id:      id,
				Version: uint32(version),
			})
			if err != nil {
				return err
			}

			p, err := adapter.FromPolicyProto(res.GetPolicy())
			if err != nil {
				return fmt.Errorf("failed to parse policy: %v", err)
			}

			if err := printer.Text(p, format); err != nil {
				return fmt.Errorf("failed to format policy: %v", err)
			}
			return nil
		},
	}

	cmd.Flags().StringVarP(&format, "output", "o", "yaml", "Print output with the selected format")
	cmd.Flags().StringVarP(&versionFlag, "version", "v", "", "Version of the policy")

	return cmd
}

func createPolicyCmd(c *app.CLIConfig, adapter handlerv1beta1.ProtoAdapter) *cobra.Command {
	var filePath string
	cmd := &cobra.Command{
		Use:   "create",
		Short: "Create a new policy",
		Long: heredoc.Doc(`
			Create a new policy from a file.
		`),
		Example: heredoc.Doc(`
			$ guardian policy create -f policy.yaml
		`),
		Annotations: map[string]string{
			"group:core": "true",
		},
		RunE: func(cmd *cobra.Command, args []string) error {
			var policy domain.Policy
			if err := parseFile(filePath, &policy); err != nil {
				return err
			}

			policyProto, err := adapter.ToPolicyProto(&policy)
			if err != nil {
				return err
			}

			ctx := context.Background()
			client, cancel, err := createClient(ctx, c.Host)
			if err != nil {
				return err
			}
			defer cancel()

			res, err := client.CreatePolicy(ctx, &guardianv1beta1.CreatePolicyRequest{
				Policy: policyProto,
			})
			if err != nil {
				return err
			}

			fmt.Printf("Policy created with id: %v\n", res.GetPolicy().GetId())

			return nil
		},
	}

	cmd.Flags().StringVarP(&filePath, "file", "f", "", "Path to the policy config")
	cmd.MarkFlagRequired("file")

	return cmd
}

func updatePolicyCmd(c *app.CLIConfig, adapter handlerv1beta1.ProtoAdapter) *cobra.Command {
	var filePath string
	cmd := &cobra.Command{
		Use:   "edit",
		Short: "Edit a policy",
		Long: heredoc.Doc(`
			Edit an existing policy with a file.
		`),
		Example: heredoc.Doc(`
			$ guardian policy edit -f policy.yaml
		`),

		Annotations: map[string]string{
			"group:core": "true",
		},
		RunE: func(cmd *cobra.Command, args []string) error {
			var policy domain.Policy
			if err := parseFile(filePath, &policy); err != nil {
				return err
			}

			policyProto, err := adapter.ToPolicyProto(&policy)
			if err != nil {
				return err
			}

			ctx := context.Background()
			client, cancel, err := createClient(ctx, c.Host)
			if err != nil {
				return err
			}
			defer cancel()

			policyID := policyProto.GetId()
			_, err = client.UpdatePolicy(ctx, &guardianv1beta1.UpdatePolicyRequest{
				Id:     policyID,
				Policy: policyProto,
			})
			if err != nil {
				return err
			}

			fmt.Println("Successfully updated policy")

			return nil
		},
	}

	cmd.Flags().StringVarP(&filePath, "file", "f", "", "Path to the policy config")
	cmd.MarkFlagRequired("file")

	return cmd
}

<<<<<<< HEAD
func initPolicyCmd(c *app.CLIConfig) *cobra.Command {
	var file string
	cmd := &cobra.Command{
		Use:   "init",
		Short: "Creates a policy template",
		Long: heredoc.Doc(`
			Create a policy template with a given file name.
		`),
		Example: heredoc.Doc(`
			$ guardian policy init --file=<output-name>
		`),
		Annotations: map[string]string{
			"group:core": "true",
		},
		RunE: func(cmd *cobra.Command, args []string) error {
			pwd, _ := os.Getwd()
			bytesRead, err := ioutil.ReadFile(pwd + "/templates/policy.yml")
			if err != nil {
				return err
			}

			//Copy all the contents to the desitination file
			err = ioutil.WriteFile(file, bytesRead, 0777)
			if err != nil {
				return err
			}
			return nil
		},
	}

	cmd.Flags().StringVarP(&file, "file", "f", "", "File name for the policy config")
	cmd.MarkFlagRequired("file")

	return cmd
=======
func getVersion(versionFlag string, policyId []string) (uint64, error) {
	if versionFlag != "" {
		ver, err := strconv.ParseUint(versionFlag, 10, 32)
		if err != nil {
			return 0, fmt.Errorf("invalid policy version: %v", err)
		}
		return ver, nil
	} else {
		if len(policyId) != 2 {
			return 0, fmt.Errorf("policy version is missing")
		}

		ver, err := strconv.ParseUint(policyId[1], 10, 32)
		if err != nil {
			return 0, fmt.Errorf("invalid policy version: %v", err)
		}
		return ver, nil
	}
>>>>>>> 79055dee
}<|MERGE_RESOLUTION|>--- conflicted
+++ resolved
@@ -33,12 +33,8 @@
 			$ guardian policy create --file policy.yaml
 			$ guardian policy edit --file policy.yaml
 			$ guardian policy list
-<<<<<<< HEAD
-			$ guardian policy view my_policy@1
 			$ guardian policy init
-=======
 			$ guardian policy view my_policy --version 1	
->>>>>>> 79055dee
 		`),
 		Annotations: map[string]string{
 			"group:core": "true",
@@ -275,7 +271,6 @@
 	return cmd
 }
 
-<<<<<<< HEAD
 func initPolicyCmd(c *app.CLIConfig) *cobra.Command {
 	var file string
 	cmd := &cobra.Command{
@@ -310,7 +305,7 @@
 	cmd.MarkFlagRequired("file")
 
 	return cmd
-=======
+}
 func getVersion(versionFlag string, policyId []string) (uint64, error) {
 	if versionFlag != "" {
 		ver, err := strconv.ParseUint(versionFlag, 10, 32)
@@ -329,5 +324,4 @@
 		}
 		return ver, nil
 	}
->>>>>>> 79055dee
 }