--- conflicted
+++ resolved
@@ -12,17 +12,11 @@
 
 // Provider for bigquery
 type Provider struct {
-<<<<<<< HEAD
 	provider.PermissionManager
 
-	typeName  string
-	bqClients map[string]*bigQueryClient
-	crypto    domain.Crypto
-=======
 	typeName string
 	Clients  map[string]BigQueryClient
 	crypto   domain.Crypto
->>>>>>> 700c0aa2
 }
 
 // NewProvider returns bigquery provider
