package tableau_test

import (
	"errors"
	"testing"

	"github.com/odpf/guardian/domain"
	"github.com/odpf/guardian/mocks"
	"github.com/odpf/guardian/plugins/providers/tableau"
	"github.com/stretchr/testify/assert"
	"github.com/stretchr/testify/mock"
)

func TestGetType(t *testing.T) {
	t.Run("should return provider type name", func(t *testing.T) {
		expectedTypeName := domain.ProviderTypeTableau
		crypto := new(mocks.Crypto)
		p := tableau.NewProvider(expectedTypeName, crypto)

		actualTypeName := p.GetType()

		assert.Equal(t, expectedTypeName, actualTypeName)
	})
}

func TestCreateConfig(t *testing.T) {

	t.Run("should return error if there credentials are invalid", func(t *testing.T) {
		providerURN := "test-provider-urn"
		crypto := new(mocks.Crypto)
		client := new(mocks.TableauClient)
		p := tableau.NewProvider("", crypto)
		p.Clients = map[string]tableau.TableauClient{
			providerURN: client,
		}

		testcases := []struct {
			name string
			pc   *domain.ProviderConfig
		}{
			{
				name: "invalid credentials struct",
				pc: &domain.ProviderConfig{
					Credentials: "invalid-credential-structure"},
			},
			{
				name: "empty mandatory credentials",
				pc: &domain.ProviderConfig{
					Credentials: tableau.Credentials{
						Host:       "",
						Username:   "",
						Password:   "",
						ContentURL: "",
					},
				},
			},
		}

		for _, tc := range testcases {
			t.Run(tc.name, func(t *testing.T) {
				actualError := p.CreateConfig(tc.pc)
				assert.Error(t, actualError)
			})
		}
	})

	t.Run("should return error if there resource config is invalid", func(t *testing.T) {
		providerURN := "test-provider-urn"
		crypto := new(mocks.Crypto)
		client := new(mocks.TableauClient)
		p := tableau.NewProvider("", crypto)
		p.Clients = map[string]tableau.TableauClient{
			providerURN: client,
		}

		testcases := []struct {
			pc *domain.ProviderConfig
		}{
			{
				pc: &domain.ProviderConfig{
					Credentials: tableau.Credentials{
						Host:       "localhost",
						Username:   "test-username",
						Password:   "test-password",
						ContentURL: "test-content-url",
					},
					Resources: []*domain.ResourceConfig{ //resource type wrong requires one of "workbook" or "flow" or "datasource" or "view" or "metric"
						{
							Type: "invalid resource type",
						},
					},
				},
			},
			{
				pc: &domain.ProviderConfig{
					Credentials: tableau.Credentials{
						Host:       "localhost",
						Username:   "test-username",
						Password:   "test-password",
						ContentURL: "test-content-url",
					},
					Resources: []*domain.ResourceConfig{
						{
							Type: tableau.ResourceTypeWorkbook, // Workbook resource type
							Roles: []*domain.Role{
								{
									ID:          "viewer",
									Permissions: []interface{}{"wrong permissions"}, // requires "view" or "edit" or "admin" permissions
								},
							},
						},
					},
				},
			},
		}

		for _, tc := range testcases {
			actualError := p.CreateConfig(tc.pc)
			assert.Error(t, actualError)
		}
	})

	t.Run("should not return error if parse and valid of Credentials are correct", func(t *testing.T) {

		providerURN := "test-provider-urn"
		crypto := new(mocks.Crypto)
		client := new(mocks.TableauClient)
		validCredentials := tableau.Credentials{
			Host:       "http://localhost",
			Username:   "test-username",
			Password:   "test-password",
			ContentURL: "test-content-url",
		}
		p := tableau.NewProvider("", crypto)
		p.Clients = map[string]tableau.TableauClient{
			providerURN: client,
		}
		crypto.On("Encrypt", "test-password").Return("encrypted-test-pasword", nil)

		testcases := []struct {
			pc            *domain.ProviderConfig
			expectedError error
		}{
			{
				pc: &domain.ProviderConfig{
					Type:        "tableau",
					Credentials: validCredentials,
					Resources: []*domain.ResourceConfig{
						{
							Type: tableau.ResourceTypeWorkbook,
							Roles: []*domain.Role{
								{
									ID:   "read",
									Name: "Read",
									Permissions: []interface{}{
										map[string]interface{}{
											"name": "Read:Allow", //Valid permissions:  "AddComment", "ChangeHierarchy", "ChangePermissions", "Delete", "ExportData", "ExportImage", "ExportXml", "Filter", "Read", "ShareView", "ViewComments", "ViewUnderlyingData", "WebAuthoring", "Write"
										},
									},
								},
								{
									ID:   "viewer",
									Name: "Viewer",
									Permissions: []interface{}{
										map[string]interface{}{
											"name": "Viewer", // Permissions for site-role : "Creator", "Explorer", "ExplorerCanPublish", "SiteAdministratorExplorer", "SiteAdministratorCreator", "Unlicensed", "Viewer",
											"type": "site_role",
										},
									},
								},
							},
						},
					},
					URN: providerURN,
				},
				expectedError: nil,
			},
			{
				pc: &domain.ProviderConfig{
					Type:        "tableau",
					Credentials: validCredentials,
					Resources: []*domain.ResourceConfig{
						{
							Type: tableau.ResourceTypeFlow,
							Roles: []*domain.Role{
								{
									ID:   "change-hierachy",
									Name: "test-name",
									Permissions: []interface{}{
										map[string]interface{}{
											"name": "ChangeHierarchy:Allow", // Valid permissions : "ChangeHierarchy", "ChangePermissions", "Delete", "Execute", "ExportXml", "Read", "Write"
										},
									},
								},
							},
						},
					},
					URN: providerURN,
				},
				expectedError: nil,
			},
			{
				pc: &domain.ProviderConfig{
					Type:        "tableau",
					Credentials: validCredentials,
					Resources: []*domain.ResourceConfig{
						{
							Type: tableau.ResourceTypeDataSource,
							Roles: []*domain.Role{
								{
									ID:   "data-source",
									Name: "test-name",
									Permissions: []interface{}{
										map[string]interface{}{
											"name": "ChangePermissions:Allow", // valid permissions - "ChangePermissions", "Connect", "Delete", "ExportXml", "Read", "Write"
										},
									},
								},
							},
						},
					},
					URN: providerURN,
				},
				expectedError: nil,
			},
			{
				pc: &domain.ProviderConfig{
					Type:        "tableau",
					Credentials: validCredentials,
					Resources: []*domain.ResourceConfig{
						{
							Type: tableau.ResourceTypeView,
							Roles: []*domain.Role{
								{
									ID:   "view",
									Name: "test-name",
									Permissions: []interface{}{
										map[string]interface{}{
											"name": "AddComment:Allow", // valid permissions : "ChangePermissions", "Connect", "Delete", "ExportXml", "Read", "Write"
										},
									},
								},
							},
						},
					},
					URN: providerURN,
				},
				expectedError: nil,
			},
			{
				pc: &domain.ProviderConfig{
					Type:        "tableau",
					Credentials: validCredentials,
					Resources: []*domain.ResourceConfig{
						{
							Type: tableau.ResourceTypeMetric,
							Roles: []*domain.Role{
								{
									ID:   "metric",
									Name: "test-name",
									Permissions: []interface{}{
										map[string]interface{}{
											"name": "Delete:Allow", // valid permissions:  "Delete", "Read", "Write" , modes: "Allow", "Deny"
										},
									},
								},
							},
						},
					},
					URN: providerURN,
				},
				expectedError: nil,
			},
		}

		for _, tc := range testcases {
			actualError := p.CreateConfig(tc.pc)
			assert.Equal(t, tc.expectedError, actualError)
		}
	})
}

func TestGetResources(t *testing.T) {
	t.Run("should return error if credentials is invalid", func(t *testing.T) {
		crypto := new(mocks.Crypto)
		p := tableau.NewProvider("", crypto)

		pc := &domain.ProviderConfig{
			Credentials: "invalid-creds",
		}

		actualResources, actualError := p.GetResources(pc)

		assert.Nil(t, actualResources)
		assert.Error(t, actualError)
	})

	t.Run("should return error if there credentials couldnt be decrypted", func(t *testing.T) {
		crypto := new(mocks.Crypto)
		p := tableau.NewProvider("", crypto)

		expectedError := errors.New("decrypt error")
		crypto.On("Decrypt", "test-password").Return("", expectedError).Once()
		pc := &domain.ProviderConfig{
			Credentials: map[string]interface{}{
				"password": "test-password",
			},
		}

		actualResources, actualError := p.GetResources(pc)

		assert.Nil(t, actualResources)
		assert.EqualError(t, actualError, expectedError.Error())
	})

	t.Run("should return error if there HTTP client isn't valid", func(t *testing.T) {
		crypto := new(mocks.Crypto)
		p := tableau.NewProvider("", crypto)

		crypto.On("Decrypt", "test-password").Return("correct-password", nil).Once()
		pc := &domain.ProviderConfig{
			Type: "test-URN",
			Credentials: map[string]interface{}{
				"password":    "test-password",
				"host":        "http://localhost",
				"content_url": "test-content-url",
				"username":    "username",
			},
			Resources: []*domain.ResourceConfig{
				{
					Type: "test-type",
					Roles: []*domain.Role{
						{
							ID: "test-role",
							Permissions: []interface{}{
								tableau.Permission{
									Name: "test-permission-config",
								},
							},
						},
					},
				},
			},
		}

		actualResources, actualError := p.GetResources(pc)

		assert.Error(t, actualError)
		assert.Nil(t, actualResources)
	})

	t.Run("should return error if got any on getting workbook resources", func(t *testing.T) {
		providerURN := "test-provider-urn"
		crypto := new(mocks.Crypto)
		client := new(mocks.TableauClient)
		p := tableau.NewProvider("", crypto)
		p.Clients = map[string]tableau.TableauClient{
			providerURN: client,
		}

		pc := &domain.ProviderConfig{
			URN:         providerURN,
			Credentials: map[string]interface{}{},
			Resources: []*domain.ResourceConfig{
				{
					Type: tableau.ResourceTypeWorkbook,
				},
			},
		}
		expectedError := errors.New("client error")
		client.On("GetWorkbooks").Return(nil, expectedError).Once()

		actualResources, actualError := p.GetResources(pc)

		assert.Nil(t, actualResources)
		assert.EqualError(t, actualError, expectedError.Error())
	})

	t.Run("should return error if got any on getting flow resources", func(t *testing.T) {
		providerURN := "test-provider-urn"
		crypto := new(mocks.Crypto)
		client := new(mocks.TableauClient)
		p := tableau.NewProvider("", crypto)
		p.Clients = map[string]tableau.TableauClient{
			providerURN: client,
		}

		pc := &domain.ProviderConfig{
			URN:         providerURN,
			Credentials: map[string]interface{}{},
			Resources: []*domain.ResourceConfig{
				{
					Type: tableau.ResourceTypeFlow,
				},
			},
		}
		expectedError := errors.New("client error")
		client.On("GetFlows").Return(nil, expectedError).Once()

		actualResources, actualError := p.GetResources(pc)

		assert.Nil(t, actualResources)
		assert.EqualError(t, actualError, expectedError.Error())
	})

	t.Run("should return error if got any on getting datasource resources", func(t *testing.T) {
		providerURN := "test-provider-urn"
		crypto := new(mocks.Crypto)
		client := new(mocks.TableauClient)
		p := tableau.NewProvider("", crypto)
		p.Clients = map[string]tableau.TableauClient{
			providerURN: client,
		}

		pc := &domain.ProviderConfig{
			URN:         providerURN,
			Credentials: map[string]interface{}{},
			Resources: []*domain.ResourceConfig{
				{
					Type: tableau.ResourceTypeDataSource,
				},
			},
		}
		expectedError := errors.New("client error")
		client.On("GetDataSources").Return(nil, expectedError).Once()

		actualResources, actualError := p.GetResources(pc)

		assert.Nil(t, actualResources)
		assert.EqualError(t, actualError, expectedError.Error())
	})

	t.Run("should return error if got any on getting view resources", func(t *testing.T) {
		providerURN := "test-provider-urn"
		crypto := new(mocks.Crypto)
		client := new(mocks.TableauClient)
		p := tableau.NewProvider("", crypto)
		p.Clients = map[string]tableau.TableauClient{
			providerURN: client,
		}

		pc := &domain.ProviderConfig{
			URN:         providerURN,
			Credentials: map[string]interface{}{},
			Resources: []*domain.ResourceConfig{
				{
					Type: tableau.ResourceTypeView,
				},
			},
		}
		expectedError := errors.New("client error")
		client.On("GetViews").Return(nil, expectedError).Once()

		actualResources, actualError := p.GetResources(pc)

		assert.Nil(t, actualResources)
		assert.EqualError(t, actualError, expectedError.Error())
	})

	t.Run("should return error if got any on getting metric resources", func(t *testing.T) {
		providerURN := "test-provider-urn"
		crypto := new(mocks.Crypto)
		client := new(mocks.TableauClient)
		p := tableau.NewProvider("", crypto)
		p.Clients = map[string]tableau.TableauClient{
			providerURN: client,
		}

		pc := &domain.ProviderConfig{
			URN:         providerURN,
			Credentials: map[string]interface{}{},
			Resources: []*domain.ResourceConfig{
				{
					Type: tableau.ResourceTypeMetric,
				},
			},
		}
		expectedError := errors.New("client error")
		client.On("GetMetrics").Return(nil, expectedError).Once()

		actualResources, actualError := p.GetResources(pc)

		assert.Nil(t, actualResources)
		assert.EqualError(t, actualError, expectedError.Error())
	})

	t.Run("should return list of resources and nil error on success", func(t *testing.T) {
		providerURN := "test-provider-urn"
		crypto := new(mocks.Crypto)
		client := new(mocks.TableauClient)
		p := tableau.NewProvider("", crypto)
		p.Clients = map[string]tableau.TableauClient{
			providerURN: client,
		}

		pc := &domain.ProviderConfig{
			URN:         providerURN,
			Credentials: map[string]interface{}{},
			Resources: []*domain.ResourceConfig{
				{
					Type: tableau.ResourceTypeWorkbook,
				},
				{
					Type: tableau.ResourceTypeFlow,
				},
				{
					Type: tableau.ResourceTypeDataSource,
				},
				{
					Type: tableau.ResourceTypeView,
				},
				{
					Type: tableau.ResourceTypeMetric,
				},
			},
		}
		expectedWorkbooks := []*tableau.Workbook{
			{
				ID:   "workbook-1",
				Name: "wb_1",
			},
		}
		client.On("GetWorkbooks").Return(expectedWorkbooks, nil).Once()
		expectedFlows := []*tableau.Flow{
			{
				ID:   "flow-1",
				Name: "fl_1",
			},
		}
		client.On("GetFlows").Return(expectedFlows, nil).Once()
		expectedDataSources := []*tableau.DataSource{
			{
				ID:   "datasource-1",
				Name: "ds_1",
			},
		}
		client.On("GetDataSources").Return(expectedDataSources, nil).Once()
		expectedViews := []*tableau.View{
			{
				ID:   "view-1",
				Name: "vw_1",
			},
		}
		client.On("GetViews").Return(expectedViews, nil).Once()
		expectedMetrics := []*tableau.Metric{
			{
				ID:   "metric-1",
				Name: "mt_1",
			},
		}
		client.On("GetMetrics").Return(expectedMetrics, nil).Once()

		expectedResources := []*domain.Resource{
			{
				Type:        tableau.ResourceTypeWorkbook,
				URN:         "workbook-1",
				ProviderURN: providerURN,
				Name:        "wb_1",
				Details: map[string]interface{}{
					"project_name":    "",
					"project_id":      "",
					"owner_name":      "",
					"owner_id":        "",
					"content_url":     "",
					"webpage_url":     "",
					"size":            "",
					"default_view_id": "",
					"tags":            nil,
					"show_tabs":       "",
				},
			},
			{
				Type:        tableau.ResourceTypeFlow,
				URN:         "flow-1",
				ProviderURN: providerURN,
				Name:        "fl_1",
				Details: map[string]interface{}{
					"project_name": "",
					"project_id":   "",
					"owner_id":     "",
					"webpage_url":  "",
					"tags":         nil,
					"fileType":     "",
				},
			},
			{
				Type:        tableau.ResourceTypeDataSource,
				URN:         "datasource-1",
				ProviderURN: providerURN,
				Name:        "ds_1",
				Details: map[string]interface{}{
					"project_name":        "",
					"project_id":          "",
					"owner_id":            "",
					"content_url":         "",
					"webpage_url":         "",
					"tags":                nil,
					"encryptExtracts":     "",
					"hasExtracts":         false,
					"isCertified":         false,
					"type":                "",
					"useRemoteQueryAgent": false,
				},
			}, {
				Type:        tableau.ResourceTypeView,
				URN:         "view-1",
				ProviderURN: providerURN,
				Name:        "vw_1",
				Details: map[string]interface{}{
					"project_name": "",
					"project_id":   "",
					"owner_name":   "",
					"workbook_id":  "",
					"owner_id":     "",
					"content_url":  "",
					"tags":         nil,
					"viewUrlName":  "",
				},
			}, {
				Type:        tableau.ResourceTypeMetric,
				URN:         "metric-1",
				ProviderURN: providerURN,
				Name:        "mt_1",
				Details: map[string]interface{}{
					"project_name":   "",
					"project_id":     "",
					"owner_id":       "",
					"webpage_url":    "",
					"tags":           nil,
					"description":    "",
					"underlyingView": tableau.UnderlyingView{ID: ""},
					"suspended":      false,
				},
			},
		}

		actualResources, actualError := p.GetResources(pc)

		assert.Equal(t, expectedResources, actualResources)
		assert.Nil(t, actualError)
		client.AssertExpectations(t)
	})
}

func TestGrantAccess(t *testing.T) {
	t.Run("should return an error if there is an error in getting permissions", func(t *testing.T) {
		var permission tableau.Permission
		invalidPermissionConfig := "invalid-permisiion-config"
		invalidPermissionConfigError := mapstructure.Decode(invalidPermissionConfig, &permission)

		testcases := []struct {
			resourceConfigs []*domain.ResourceConfig
			appeal          *domain.Appeal
			expectedError   error
		}{
			{
				appeal: &domain.Appeal{
					Resource: &domain.Resource{
						Type: "test-type",
					},
				},
				expectedError: tableau.ErrInvalidResourceType,
			},
			{
				resourceConfigs: []*domain.ResourceConfig{
					{
						Type: "test-type",
						Roles: []*domain.Role{
							{
								ID: "not-test-role",
							},
						},
					},
				},
				appeal: &domain.Appeal{
					Resource: &domain.Resource{
						Type: "test-type",
					},
					Role: "test-role",
				},
				expectedError: tableau.ErrInvalidRole,
			},
			{
				resourceConfigs: []*domain.ResourceConfig{
					{
						Type: "test-type",
						Roles: []*domain.Role{
							{
								ID: "test-role",
								Permissions: []interface{}{
									invalidPermissionConfig,
								},
							},
						},
					},
				},
				appeal: &domain.Appeal{
					Resource: &domain.Resource{
						Type: "test-type",
					},
					Role: "test-role",
				},
				expectedError: invalidPermissionConfigError,
			},
		}

		for _, tc := range testcases {
			crypto := new(mocks.Crypto)
			p := tableau.NewProvider("", crypto)

			providerConfig := &domain.ProviderConfig{
				Resources: tc.resourceConfigs,
			}

			actualError := p.GrantAccess(providerConfig, tc.appeal)
			assert.EqualError(t, actualError, tc.expectedError.Error())
		}
	})

	t.Run("should return error if credentials is invalid", func(t *testing.T) {
		crypto := new(mocks.Crypto)
		p := tableau.NewProvider("", crypto)

		pc := &domain.ProviderConfig{
			Credentials: "invalid-credentials",
			Resources: []*domain.ResourceConfig{
				{
					Type: "test-type",
					Roles: []*domain.Role{
						{
							ID: "test-role",
							Permissions: []interface{}{
								tableau.Permission{
									Name: "test-permission-config",
								},
							},
						},
					},
				},
			},
		}
		a := &domain.Appeal{
			Resource: &domain.Resource{
				Type: "test-type",
			},
			Role: "test-role",
		}

		actualError := p.GrantAccess(pc, a)
		assert.Error(t, actualError)
	})

	t.Run("should return error if there are any on client initialization", func(t *testing.T) {
		crypto := new(mocks.Crypto)
		p := tableau.NewProvider("", crypto)
		expectedError := errors.New("decrypt error")
		crypto.On("Decrypt", "test-password").Return("", expectedError).Once()

		pc := &domain.ProviderConfig{
			Credentials: tableau.Credentials{
				Host:       "localhost",
				Username:   "test-username",
				Password:   "test-password",
				ContentURL: "test-content-url",
			},
			Resources: []*domain.ResourceConfig{
				{
					Type: "test-type",
					Roles: []*domain.Role{
						{
							ID: "test-role",
							Permissions: []interface{}{
								tableau.Permission{
									Name: "test-permission-config",
								},
							},
						},
					},
				},
			},
		}
		a := &domain.Appeal{
			Resource: &domain.Resource{
				Type: "test-type",
			},
			Role: "test-role",
		}

		actualError := p.GrantAccess(pc, a)

		assert.EqualError(t, actualError, expectedError.Error())
	})

	t.Run("should return error if resource type in unknown", func(t *testing.T) {
		crypto := new(mocks.Crypto)
		p := tableau.NewProvider("", crypto)
		expectedError := errors.New("invalid resource type")
		crypto.On("Decrypt", "test-password").Return("", expectedError).Once()

		pc := &domain.ProviderConfig{
			Credentials: tableau.Credentials{
				Host:       "localhost",
				Username:   "test-username",
				Password:   "test-password",
				ContentURL: "test-content-url",
			},
			Resources: []*domain.ResourceConfig{
				{
					Type: "test-type",
					Roles: []*domain.Role{
						{
							ID: "test-role",
							Permissions: []interface{}{
								tableau.Permission{
									Name: "test-permission-config",
								},
							},
						},
					},
				},
			},
			URN: "test-urn",
		}
		a := &domain.Appeal{
			Resource: &domain.Resource{
				Type: "test-type",
			},
			Role: "test-role",
		}

		actualError := p.GrantAccess(pc, a)
		assert.EqualError(t, actualError, expectedError.Error())
	})

	t.Run("given workbook resource", func(t *testing.T) {
		t.Run("should return error if there is an error in granting workbook access", func(t *testing.T) {
			providerURN := "test-provider-urn"
			expectedError := errors.New("client error")

			crypto := new(mocks.Crypto)
			client := new(mocks.TableauClient)
			p := tableau.NewProvider("", crypto)
			p.Clients = map[string]tableau.TableauClient{
				providerURN: client,
			}
			validSiteRole := []*domain.Role{
				{
					ID: "test-role",
					Permissions: []interface{}{
						tableau.Permission{
							Name: "Creator",
							Type: "site_role",
						},
					},
				},
			}
			validRole := []*domain.Role{
				{
					ID: "test-role",
					Permissions: []interface{}{
						tableau.Permission{
							Name: "Read:Allow",
						},
					},
				},
			}
			validCredentials := tableau.Credentials{
				Host:       "localhost",
				Username:   "test-username",
				Password:   "test-password",
				ContentURL: "test-content-url",
			}
			validAppeal := &domain.Appeal{
				Resource: &domain.Resource{
					Type: tableau.ResourceTypeWorkbook,
					URN:  "999",
					Name: "test-workbook",
				},
				Role: "test-role",
			}

			client.On("GrantWorkbookAccess", mock.Anything, mock.Anything, mock.Anything).Return(expectedError).Once()
			client.On("UpdateSiteRole", mock.Anything, mock.Anything).Return(expectedError).Once()

			testcases := []struct {
				pc   *domain.ProviderConfig
				name string
				a    *domain.Appeal
			}{
				{
					pc: &domain.ProviderConfig{
						Credentials: validCredentials,
						Resources: []*domain.ResourceConfig{
							{
								Type:  tableau.ResourceTypeWorkbook,
								Roles: validSiteRole,
							},
						},
						URN: providerURN,
					},
					name: "Provider Config with Site Role Permissions",
					a:    validAppeal,
				},
				{
					pc: &domain.ProviderConfig{
						Credentials: validCredentials,
						Resources: []*domain.ResourceConfig{
							{
								Type:  tableau.ResourceTypeWorkbook,
								Roles: validRole,
							},
						},
						URN: providerURN,
					},
					name: "Provider Config with Workook Permissions without site role permission",
					a:    validAppeal,
				},
			}

			for _, tc := range testcases {
				t.Run(tc.name, func(t *testing.T) {
					actualError := p.GrantAccess(tc.pc, tc.a)

					assert.EqualError(t, actualError, expectedError.Error())
				})
			}
		})

		t.Run("should return nil error if granting access is successful", func(t *testing.T) {
			providerURN := "test-provider-urn"
			crypto := new(mocks.Crypto)
			client := new(mocks.TableauClient)
			expectedWorkbook := &tableau.Workbook{
				Name: "test-workbook",
				ID:   "workbook-id",
			}
			expectedUser := "test@email.com"
			expectedRole := tableau.PermissionNames[tableau.ResourceTypeWorkbook][0] + ":" + tableau.PermissionModes[0]
			p := tableau.NewProvider("", crypto)
			p.Clients = map[string]tableau.TableauClient{
				providerURN: client,
			}
			client.On("GrantWorkbookAccess", expectedWorkbook, expectedUser, expectedRole).Return(nil).Once()

			pc := &domain.ProviderConfig{
				Credentials: tableau.Credentials{
					Host:       "localhost",
					Username:   "test-username",
					Password:   "test-password",
					ContentURL: "test-content-url",
				},
				Resources: []*domain.ResourceConfig{
					{
						Type: tableau.ResourceTypeWorkbook,
						Roles: []*domain.Role{
							{
								ID: "viewer",
								Permissions: []interface{}{
									tableau.Permission{
										Name: expectedRole,
									},
								},
							},
						},
					},
				},
				URN: providerURN,
			}
			a := &domain.Appeal{
				Resource: &domain.Resource{
					Type: tableau.ResourceTypeWorkbook,
					URN:  "workbook-id",
					Name: "test-workbook",
				},
				Role:       "viewer",
				AccountID:  expectedUser,
				ResourceID: "999",
				ID:         "999",
			}

			actualError := p.GrantAccess(pc, a)

			assert.Nil(t, actualError)
		})
	})

	t.Run("given flow resource", func(t *testing.T) {
		t.Run("should return error if there is an error in granting flow access", func(t *testing.T) {
			providerURN := "test-provider-urn"
			expectedError := errors.New("client error")
			crypto := new(mocks.Crypto)
			client := new(mocks.TableauClient)
			p := tableau.NewProvider("", crypto)
			p.Clients = map[string]tableau.TableauClient{
				providerURN: client,
			}

			validSiteRole := []*domain.Role{
				{
					ID: "test-role",
					Permissions: []interface{}{
						tableau.Permission{
							Name: "Creator",
							Type: "site_role",
						},
					},
				},
			}
			validRole := []*domain.Role{
				{
					ID: "test-role",
					Permissions: []interface{}{
						tableau.Permission{
							Name: "ChangeHierarchy:Allow",
						},
					},
				},
			}
			validCredentials := tableau.Credentials{
				Host:       "localhost",
				Username:   "test-username",
				Password:   "test-password",
				ContentURL: "test-content-url",
			}
			validAppeal := &domain.Appeal{
				Resource: &domain.Resource{
					Type: tableau.ResourceTypeFlow,
					URN:  "999",
					Name: "test-flow",
				},
				Role: "test-role",
			}

			client.On("GrantFlowAccess", mock.Anything, mock.Anything, mock.Anything).Return(expectedError).Once()
			client.On("UpdateSiteRole", mock.Anything, mock.Anything).Return(expectedError).Once()

			testcases := []struct {
				pc   *domain.ProviderConfig
				name string
				a    *domain.Appeal
			}{
				{
					pc: &domain.ProviderConfig{
						Credentials: validCredentials,
						Resources: []*domain.ResourceConfig{
							{
								Type:  tableau.ResourceTypeFlow,
								Roles: validSiteRole,
							},
						},
						URN: providerURN,
					},
					name: "Provider Config to Update Site Role Permissions",
					a:    validAppeal,
				},
				{
					pc: &domain.ProviderConfig{
						Credentials: validCredentials,
						Resources: []*domain.ResourceConfig{
							{
								Type:  tableau.ResourceTypeFlow,
								Roles: validRole,
							},
						},
						URN: providerURN,
					},
					name: "Provider Config with to Grant Flow Permission",
					a:    validAppeal,
				},
			}

			for _, tc := range testcases {
				t.Run(tc.name, func(t *testing.T) {
					actualError := p.GrantAccess(tc.pc, tc.a)

					assert.EqualError(t, actualError, expectedError.Error())
				})
			}
		})

		t.Run("should return nil error if granting access is successful", func(t *testing.T) {
			providerURN := "test-provider-urn"
			crypto := new(mocks.Crypto)
			client := new(mocks.TableauClient)
			expectedFlow := &tableau.Flow{
				Name: "test-flow",
				ID:   "flow-id",
			}
			expectedUser := "test@email.com"
			expectedRole := tableau.PermissionNames[tableau.ResourceTypeFlow][0] + ":" + tableau.PermissionModes[0]
			p := tableau.NewProvider("", crypto)
			p.Clients = map[string]tableau.TableauClient{
				providerURN: client,
			}
			client.On("GrantFlowAccess", expectedFlow, expectedUser, expectedRole).Return(nil).Once()

			pc := &domain.ProviderConfig{
				Credentials: tableau.Credentials{
					Host:       "localhost",
					Username:   "test-username",
					Password:   "test-password",
					ContentURL: "test-content-url",
				},
				Resources: []*domain.ResourceConfig{
					{
						Type: tableau.ResourceTypeFlow,
						Roles: []*domain.Role{
							{
								ID: "viewer",
								Permissions: []interface{}{
									tableau.Permission{
										Name: expectedRole,
									},
								},
							},
						},
					},
				},
				URN: providerURN,
			}
			a := &domain.Appeal{
				Resource: &domain.Resource{
					Type: tableau.ResourceTypeFlow,
					URN:  "flow-id",
					Name: "test-flow",
				},
				Role:       "viewer",
				AccountID:  expectedUser,
				ResourceID: "999",
				ID:         "999",
			}

			actualError := p.GrantAccess(pc, a)

			assert.Nil(t, actualError)
		})
	})

	t.Run("given view resource", func(t *testing.T) {
		t.Run("should return error if there is an error in granting view access", func(t *testing.T) {
			providerURN := "test-provider-urn"
			expectedError := errors.New("client error")
			crypto := new(mocks.Crypto)
			client := new(mocks.TableauClient)
			p := tableau.NewProvider("", crypto)
			p.Clients = map[string]tableau.TableauClient{
				providerURN: client,
			}

			validSiteRole := []*domain.Role{
				{
					ID: "test-role",
					Permissions: []interface{}{
						tableau.Permission{
							Name: "Creator",
							Type: "site_role",
						},
					},
				},
			}
			validRole := []*domain.Role{
				{
					ID: "test-role",
					Permissions: []interface{}{
						tableau.Permission{
							Name: "Connect:Allow",
						},
					},
				},
			}
			validCredentials := tableau.Credentials{
				Host:       "localhost",
				Username:   "test-username",
				Password:   "test-password",
				ContentURL: "test-content-url",
			}
			validAppeal := &domain.Appeal{
				Resource: &domain.Resource{
					Type: tableau.ResourceTypeView,
					URN:  "999",
					Name: "test-view",
				},
				Role: "test-role",
			}

			client.On("GrantViewAccess", mock.Anything, mock.Anything, mock.Anything).Return(expectedError).Once()
			client.On("UpdateSiteRole", mock.Anything, mock.Anything).Return(expectedError).Once()

			testcases := []struct {
				pc   *domain.ProviderConfig
				name string
				a    *domain.Appeal
			}{
				{
					pc: &domain.ProviderConfig{
						Credentials: validCredentials,
						Resources: []*domain.ResourceConfig{
							{
								Type:  tableau.ResourceTypeView,
								Roles: validSiteRole,
							},
						},
						URN: providerURN,
					},
					name: "Provider Config to Update Site Role Permissions",
					a:    validAppeal,
				},
				{
					pc: &domain.ProviderConfig{
						Credentials: validCredentials,
						Resources: []*domain.ResourceConfig{
							{
								Type:  tableau.ResourceTypeView,
								Roles: validRole,
							},
						},
						URN: providerURN,
					},
					name: "Provider Config with to Grant View Permission",
					a:    validAppeal,
				},
			}

			for _, tc := range testcases {
				t.Run(tc.name, func(t *testing.T) {
					actualError := p.GrantAccess(tc.pc, tc.a)

					assert.EqualError(t, actualError, expectedError.Error())
				})
			}
		})

		t.Run("should return nil error if granting access is successful", func(t *testing.T) {
			providerURN := "test-provider-urn"
			crypto := new(mocks.Crypto)
			client := new(mocks.TableauClient)
			expectedView := &tableau.View{
				Name: "test-view",
				ID:   "view-id",
			}
			expectedUser := "test@email.com"
			expectedRole := tableau.PermissionNames[tableau.ResourceTypeView][0] + ":" + tableau.PermissionModes[0]
			p := tableau.NewProvider("", crypto)
			p.Clients = map[string]tableau.TableauClient{
				providerURN: client,
			}
			client.On("GrantViewAccess", expectedView, expectedUser, expectedRole).Return(nil).Once()

			pc := &domain.ProviderConfig{
				Credentials: tableau.Credentials{
					Host:       "localhost",
					Username:   "test-username",
					Password:   "test-password",
					ContentURL: "test-content-url",
				},
				Resources: []*domain.ResourceConfig{
					{
						Type: tableau.ResourceTypeView,
						Roles: []*domain.Role{
							{
								ID: "viewer",
								Permissions: []interface{}{
									tableau.Permission{
										Name: expectedRole,
									},
								},
							},
						},
					},
				},
				URN: providerURN,
			}
			a := &domain.Appeal{
				Resource: &domain.Resource{
					Type: tableau.ResourceTypeView,
					URN:  "view-id",
					Name: "test-view",
				},
				Role:       "viewer",
				AccountID:  expectedUser,
				ResourceID: "99",
				ID:         "99",
			}

			actualError := p.GrantAccess(pc, a)

			assert.Nil(t, actualError)
		})
	})

	t.Run("given metric resource", func(t *testing.T) {
		t.Run("should return error if there is an error in granting metric access", func(t *testing.T) {
			providerURN := "test-provider-urn"
			expectedError := errors.New("client error")
			crypto := new(mocks.Crypto)
			client := new(mocks.TableauClient)
			p := tableau.NewProvider("", crypto)
			p.Clients = map[string]tableau.TableauClient{
				providerURN: client,
			}
			validSiteRole := []*domain.Role{
				{
					ID: "test-role",
					Permissions: []interface{}{
						tableau.Permission{
							Name: "Creator",
							Type: "site_role",
						},
					},
				},
			}
			validRole := []*domain.Role{
				{
					ID: "test-role",
					Permissions: []interface{}{
						tableau.Permission{
							Name: "Delete:Allow",
						},
					},
				},
			}
			validCredentials := tableau.Credentials{
				Host:       "localhost",
				Username:   "test-username",
				Password:   "test-password",
				ContentURL: "test-content-url",
			}
			validAppeal := &domain.Appeal{
				Resource: &domain.Resource{
					Type: tableau.ResourceTypeMetric,
					URN:  "999",
					Name: "test-metric",
				},
				Role: "test-role",
			}

			client.On("GrantMetricAccess", mock.Anything, mock.Anything, mock.Anything).Return(expectedError).Once()
			client.On("UpdateSiteRole", mock.Anything, mock.Anything).Return(expectedError).Once()

			testcases := []struct {
				pc   *domain.ProviderConfig
				name string
				a    *domain.Appeal
			}{
				{
					pc: &domain.ProviderConfig{
						Credentials: validCredentials,
						Resources: []*domain.ResourceConfig{
							{
								Type:  tableau.ResourceTypeMetric,
								Roles: validSiteRole,
							},
						},
						URN: providerURN,
					},
					name: "Provider Config to Update Site Role Permissions",
					a:    validAppeal,
				},
				{
					pc: &domain.ProviderConfig{
						Credentials: validCredentials,
						Resources: []*domain.ResourceConfig{
							{
								Type:  tableau.ResourceTypeMetric,
								Roles: validRole,
							},
						},
						URN: providerURN,
					},
					name: "Provider Config with to Grant Metric Permission",
					a:    validAppeal,
				},
			}

			for _, tc := range testcases {
				t.Run(tc.name, func(t *testing.T) {
					actualError := p.GrantAccess(tc.pc, tc.a)

					assert.EqualError(t, actualError, expectedError.Error())
				})
			}
		})

		t.Run("should return nil error if granting access is successful", func(t *testing.T) {
			providerURN := "test-provider-urn"
			crypto := new(mocks.Crypto)
			client := new(mocks.TableauClient)
			expectedMetric := &tableau.Metric{
				Name: "test-metric",
				ID:   "metric-id",
			}
			expectedUser := "test@email.com"
			expectedRole := tableau.PermissionNames[tableau.ResourceTypeMetric][0] + ":" + tableau.PermissionModes[0]
			p := tableau.NewProvider("", crypto)
			p.Clients = map[string]tableau.TableauClient{
				providerURN: client,
			}
			client.On("GrantMetricAccess", expectedMetric, expectedUser, expectedRole).Return(nil).Once()

			pc := &domain.ProviderConfig{
				Credentials: tableau.Credentials{
					Host:       "localhost",
					Username:   "test-username",
					Password:   "test-password",
					ContentURL: "test-content-url",
				},
				Resources: []*domain.ResourceConfig{
					{
						Type: tableau.ResourceTypeMetric,
						Roles: []*domain.Role{
							{
								ID: "viewer",
								Permissions: []interface{}{
									tableau.Permission{
										Name: expectedRole,
									},
								},
							},
						},
					},
				},
				URN: providerURN,
			}
			a := &domain.Appeal{
				Resource: &domain.Resource{
					Type: tableau.ResourceTypeMetric,
					URN:  "metric-id",
					Name: "test-metric",
				},
				Role:       "viewer",
				AccountID:  expectedUser,
				ResourceID: "99",
				ID:         "99",
			}

			actualError := p.GrantAccess(pc, a)

			assert.Nil(t, actualError)
		})
	})

	t.Run("given datasource resource", func(t *testing.T) {
		t.Run("should return error if there is an error in granting datasource access", func(t *testing.T) {
			providerURN := "test-provider-urn"
			expectedError := errors.New("client error")
			crypto := new(mocks.Crypto)
			client := new(mocks.TableauClient)
			p := tableau.NewProvider("", crypto)
			p.Clients = map[string]tableau.TableauClient{
				providerURN: client,
			}

			validSiteRole := []*domain.Role{
				{
					ID: "test-role",
					Permissions: []interface{}{
						tableau.Permission{
							Name: "Creator",
							Type: "site_role",
						},
					},
				},
			}
			validRole := []*domain.Role{
				{
					ID: "test-role",
					Permissions: []interface{}{
						tableau.Permission{
							Name: "ChangePermissions:Allow",
						},
					},
				},
			}
			validCredentials := tableau.Credentials{
				Host:       "localhost",
				Username:   "test-username",
				Password:   "test-password",
				ContentURL: "test-content-url",
			}
			validAppeal := &domain.Appeal{
				Resource: &domain.Resource{
					Type: tableau.ResourceTypeDataSource,
					URN:  "999",
					Name: "test-DataSource",
				},
				Role: "test-role",
			}

			client.On("GrantDataSourceAccess", mock.Anything, mock.Anything, mock.Anything).Return(expectedError).Once()
			client.On("UpdateSiteRole", mock.Anything, mock.Anything).Return(expectedError).Once()

			testcases := []struct {
				pc   *domain.ProviderConfig
				name string
				a    *domain.Appeal
			}{
				{
					pc: &domain.ProviderConfig{
						Credentials: validCredentials,
						Resources: []*domain.ResourceConfig{
							{
								Type:  tableau.ResourceTypeDataSource,
								Roles: validSiteRole,
							},
						},
						URN: providerURN,
					},
					name: "Provider Config to Update Site Role Permissions",
					a:    validAppeal,
				},
				{
					pc: &domain.ProviderConfig{
						Credentials: validCredentials,
						Resources: []*domain.ResourceConfig{
							{
								Type:  tableau.ResourceTypeDataSource,
								Roles: validRole,
							},
						},
						URN: providerURN,
					},
					name: "Provider Config with to Grant DataSource Permission",
					a:    validAppeal,
				},
			}

			for _, tc := range testcases {
				t.Run(tc.name, func(t *testing.T) {
					actualError := p.GrantAccess(tc.pc, tc.a)

					assert.EqualError(t, actualError, expectedError.Error())
				})
			}
		})

		t.Run("should return nil error if granting access is successful", func(t *testing.T) {
			providerURN := "test-provider-urn"
			crypto := new(mocks.Crypto)
			client := new(mocks.TableauClient)
			expectedDatasource := &tableau.DataSource{
				Name: "test-datasource",
				ID:   "datasource-id",
			}
			expectedUser := "test@email.com"
			expectedRole := tableau.PermissionNames[tableau.ResourceTypeDataSource][0] + ":" + tableau.PermissionModes[0]
			p := tableau.NewProvider("", crypto)
			p.Clients = map[string]tableau.TableauClient{
				providerURN: client,
			}
			client.On("GrantDataSourceAccess", expectedDatasource, expectedUser, expectedRole).Return(nil).Once()

			pc := &domain.ProviderConfig{
				Credentials: tableau.Credentials{
					Host:       "localhost",
					Username:   "test-username",
					Password:   "test-password",
					ContentURL: "test-content-url",
				},
				Resources: []*domain.ResourceConfig{
					{
						Type: tableau.ResourceTypeDataSource,
						Roles: []*domain.Role{
							{
								ID: "viewer",
								Permissions: []interface{}{
									tableau.Permission{
										Name: expectedRole,
									},
								},
							},
						},
					},
				},
				URN: providerURN,
			}
			a := &domain.Appeal{
				Resource: &domain.Resource{
					Type: tableau.ResourceTypeDataSource,
					URN:  "datasource-id",
					Name: "test-datasource",
				},
				Role:       "viewer",
				AccountID:  expectedUser,
				ResourceID: "99",
				ID:         "99",
			}

			actualError := p.GrantAccess(pc, a)

			assert.Nil(t, actualError)
		})
	})
}

<<<<<<< HEAD
func TestGrantAccess(t *testing.T) {
=======
func TestRevokeAccess(t *testing.T) {
	t.Run("should return an error if there is an error in getting permissions", func(t *testing.T) {
		var permission tableau.Permission
		invalidPermissionConfig := "invalid-permisiion-config"
		invalidPermissionConfigError := mapstructure.Decode(invalidPermissionConfig, &permission)

		testcases := []struct {
			resourceConfigs []*domain.ResourceConfig
			appeal          *domain.Appeal
			expectedError   error
		}{
			{
				appeal: &domain.Appeal{
					Resource: &domain.Resource{
						Type: "test-type",
					},
				},
				expectedError: tableau.ErrInvalidResourceType,
			},
			{
				resourceConfigs: []*domain.ResourceConfig{
					{
						Type: "test-type",
						Roles: []*domain.Role{
							{
								ID: "not-test-role",
							},
						},
					},
				},
				appeal: &domain.Appeal{
					Resource: &domain.Resource{
						Type: "test-type",
					},
					Role: "test-role",
				},
				expectedError: tableau.ErrInvalidRole,
			},
			{
				resourceConfigs: []*domain.ResourceConfig{
					{
						Type: "test-type",
						Roles: []*domain.Role{
							{
								ID: "test-role",
								Permissions: []interface{}{
									invalidPermissionConfig,
								},
							},
						},
					},
				},
				appeal: &domain.Appeal{
					Resource: &domain.Resource{
						Type: "test-type",
					},
					Role: "test-role",
				},
				expectedError: invalidPermissionConfigError,
			},
		}

		for _, tc := range testcases {
			crypto := new(mocks.Crypto)
			p := tableau.NewProvider("", crypto)

			providerConfig := &domain.ProviderConfig{
				Resources: tc.resourceConfigs,
			}

			actualError := p.RevokeAccess(providerConfig, tc.appeal)
			assert.EqualError(t, actualError, tc.expectedError.Error())
		}
	})

>>>>>>> 700c0aa2
	t.Run("should return error if credentials is invalid", func(t *testing.T) {
		crypto := new(mocks.Crypto)
		p := tableau.NewProvider("", crypto)

		pc := &domain.ProviderConfig{
			Credentials: "invalid-credentials",
			Resources: []*domain.ResourceConfig{
				{
					Type: "test-type",
					Roles: []*domain.Role{
						{
							ID: "test-role",
							Permissions: []interface{}{
								tableau.Permission{
									Name: "test-permission-config",
								},
							},
						},
					},
				},
			},
		}
		a := &domain.Appeal{
			Resource: &domain.Resource{
				Type: "test-type",
			},
			Role: "test-role",
		}

		actualError := p.RevokeAccess(pc, a)
		assert.Error(t, actualError)
	})

	t.Run("should return error if there are any on client initialization", func(t *testing.T) {
		crypto := new(mocks.Crypto)
		p := tableau.NewProvider("", crypto)
		expectedError := errors.New("decrypt error")
		crypto.On("Decrypt", "test-password").Return("", expectedError).Once()

		pc := &domain.ProviderConfig{
			Credentials: tableau.Credentials{
				Host:       "localhost",
				Username:   "test-username",
				Password:   "test-password",
				ContentURL: "test-content-url",
			},
			Resources: []*domain.ResourceConfig{
				{
					Type: "test-type",
					Roles: []*domain.Role{
						{
							ID: "test-role",
							Permissions: []interface{}{
								tableau.Permission{
									Name: "test-permission-config",
								},
							},
						},
					},
				},
			},
		}
		a := &domain.Appeal{
			Resource: &domain.Resource{
				Type: "test-type",
			},
			Role: "test-role",
		}

		actualError := p.RevokeAccess(pc, a)

		assert.EqualError(t, actualError, expectedError.Error())
	})

	t.Run("should return error if resource type in unknown", func(t *testing.T) {
		crypto := new(mocks.Crypto)
		p := tableau.NewProvider("", crypto)
		expectedError := errors.New("invalid resource type")
		crypto.On("Decrypt", "test-password").Return("", expectedError).Once()

		pc := &domain.ProviderConfig{
			Credentials: tableau.Credentials{
				Host:       "localhost",
				Username:   "test-username",
				Password:   "test-password",
				ContentURL: "test-content-url",
			},
			Resources: []*domain.ResourceConfig{
				{
					Type: "test-type",
					Roles: []*domain.Role{
						{
							ID: "test-role",
							Permissions: []interface{}{
								tableau.Permission{
									Name: "test-permission-config",
								},
							},
						},
					},
				},
			},
			URN: "test-urn",
		}
		a := &domain.Appeal{
			Resource: &domain.Resource{
				Type: "test-type",
			},
			Role: "test-role",
		}

		actualError := p.RevokeAccess(pc, a)

		assert.EqualError(t, actualError, expectedError.Error())
	})

	t.Run("given workflow resource", func(t *testing.T) {
		t.Run("should return error if there is an error in revoking workflow access", func(t *testing.T) {
			providerURN := "test-provider-urn"
			expectedError := errors.New("client error")
			crypto := new(mocks.Crypto)
			client := new(mocks.TableauClient)
			p := tableau.NewProvider("", crypto)
			p.Clients = map[string]tableau.TableauClient{
				providerURN: client,
			}
			client.On("RevokeWorkbookAccess", mock.Anything, mock.Anything, mock.Anything).Return(expectedError).Once()

			pc := &domain.ProviderConfig{
				Credentials: tableau.Credentials{
					Host:       "localhost",
					Username:   "test-username",
					Password:   "test-password",
					ContentURL: "test-content-url",
				},
				Resources: []*domain.ResourceConfig{
					{
						Type: tableau.ResourceTypeWorkbook,
						Roles: []*domain.Role{
							{
								ID: "test-role",
								Permissions: []interface{}{
									tableau.Permission{
										Name: "test-permission-config",
									},
								},
							},
						},
					},
				},
				URN: providerURN,
			}
			a := &domain.Appeal{
				Resource: &domain.Resource{
					Type: tableau.ResourceTypeWorkbook,
					URN:  "999",
					Name: "test-workbook",
				},
				Role:        "test-role",
				Permissions: []string{"test-permission-config"},
			}

			actualError := p.RevokeAccess(pc, a)

			assert.EqualError(t, actualError, expectedError.Error())
		})

		t.Run("should return nil error if revoking access is successful", func(t *testing.T) {
			providerURN := "test-provider-urn"
			crypto := new(mocks.Crypto)
			client := new(mocks.TableauClient)
			expectedWorkbook := &tableau.Workbook{
				Name: "test-workbook",
				ID:   "workbook-id",
			}
			expectedUser := "test@email.com"
			expectedRole := tableau.PermissionNames[tableau.ResourceTypeWorkbook][0] + ":" + tableau.PermissionModes[0]
			p := tableau.NewProvider("", crypto)
			p.Clients = map[string]tableau.TableauClient{
				providerURN: client,
			}
			client.On("RevokeWorkbookAccess", expectedWorkbook, expectedUser, expectedRole).Return(nil).Once()
			client.On("UpdateSiteRole", expectedUser, "Unlicensed").Return(nil).Once()
			pc := &domain.ProviderConfig{
				Credentials: tableau.Credentials{
					Host:       "localhost",
					Username:   "test-username",
					Password:   "test-password",
					ContentURL: "test-content-url",
				},
				Resources: []*domain.ResourceConfig{
					{
						Type: tableau.ResourceTypeWorkbook,
						Roles: []*domain.Role{
							{
								ID: "viewer",
								Permissions: []interface{}{
									tableau.Permission{
										Name: expectedRole,
									},
								},
							},
						},
					},
				},
				URN: providerURN,
			}
			a := &domain.Appeal{
				Resource: &domain.Resource{
					Type: tableau.ResourceTypeWorkbook,
					URN:  "workbook-id",
					Name: "test-workbook",
				},
				Role:       "viewer",
				AccountID:  expectedUser,
				ResourceID: "999",
				ID:         "999",
			}

			actualError := p.RevokeAccess(pc, a)

			assert.Nil(t, actualError)
		})
	})

	t.Run("given flow resource", func(t *testing.T) {
		t.Run("should return error if there is an error in revoking flow access", func(t *testing.T) {
			providerURN := "test-provider-urn"
			expectedError := errors.New("client error")
			crypto := new(mocks.Crypto)
			client := new(mocks.TableauClient)
			p := tableau.NewProvider("", crypto)
			p.Clients = map[string]tableau.TableauClient{
				providerURN: client,
			}
			client.On("RevokeFlowAccess", mock.Anything, mock.Anything, mock.Anything).Return(expectedError).Once()

			pc := &domain.ProviderConfig{
				Credentials: tableau.Credentials{
					Host:       "localhost",
					Username:   "test-username",
					Password:   "test-password",
					ContentURL: "test-content-url",
				},
				Resources: []*domain.ResourceConfig{
					{
						Type: tableau.ResourceTypeFlow,
						Roles: []*domain.Role{
							{
								ID: "test-role",
								Permissions: []interface{}{
									tableau.Permission{
										Name: "test-permission-config",
									},
								},
							},
						},
					},
				},
				URN: providerURN,
			}
			a := &domain.Appeal{
				Resource: &domain.Resource{
					Type: tableau.ResourceTypeFlow,
					URN:  "999",
					Name: "test-flow",
				},
				Role:        "test-role",
				Permissions: []string{"test-permission-config"},
			}

			actualError := p.RevokeAccess(pc, a)

			assert.EqualError(t, actualError, expectedError.Error())
		})

		t.Run("should return nil error if revoking access is successful", func(t *testing.T) {
			providerURN := "test-provider-urn"
			crypto := new(mocks.Crypto)
			client := new(mocks.TableauClient)
			expectedFlow := &tableau.Flow{
				Name: "test-flow",
				ID:   "flow-id",
			}
			expectedUser := "test@email.com"
			expectedRole := tableau.PermissionNames[tableau.ResourceTypeFlow][0] + ":" + tableau.PermissionModes[0]
			p := tableau.NewProvider("", crypto)
			p.Clients = map[string]tableau.TableauClient{
				providerURN: client,
			}
			client.On("RevokeFlowAccess", expectedFlow, expectedUser, expectedRole).Return(nil).Once()
			client.On("UpdateSiteRole", expectedUser, "Unlicensed").Return(nil).Once()

			pc := &domain.ProviderConfig{
				Credentials: tableau.Credentials{
					Host:       "localhost",
					Username:   "test-username",
					Password:   "test-password",
					ContentURL: "test-content-url",
				},
				Resources: []*domain.ResourceConfig{
					{
						Type: tableau.ResourceTypeFlow,
						Roles: []*domain.Role{
							{
								ID: "viewer",
								Permissions: []interface{}{
									tableau.Permission{
										Name: expectedRole,
									},
								},
							},
						},
					},
				},
				URN: providerURN,
			}
			a := &domain.Appeal{
				Resource: &domain.Resource{
					Type: tableau.ResourceTypeFlow,
					URN:  "flow-id",
					Name: "test-flow",
				},
				Role:       "viewer",
				AccountID:  expectedUser,
				ResourceID: "999",
				ID:         "999",
			}

			actualError := p.RevokeAccess(pc, a)

			assert.Nil(t, actualError)
		})
	})

	t.Run("given view resource", func(t *testing.T) {
		t.Run("should return error if there is an error in revoking view access", func(t *testing.T) {
			providerURN := "test-provider-urn"
			expectedError := errors.New("client error")
			crypto := new(mocks.Crypto)
			client := new(mocks.TableauClient)
			p := tableau.NewProvider("", crypto)
			p.Clients = map[string]tableau.TableauClient{
				providerURN: client,
			}
			client.On("RevokeViewAccess", mock.Anything, mock.Anything, mock.Anything).Return(expectedError).Once()

			pc := &domain.ProviderConfig{
				Credentials: tableau.Credentials{
					Host:       "localhost",
					Username:   "test-username",
					Password:   "test-password",
					ContentURL: "test-content-url",
				},
				Resources: []*domain.ResourceConfig{
					{
						Type: tableau.ResourceTypeView,
						Roles: []*domain.Role{
							{
								ID: "test-role",
								Permissions: []interface{}{
									tableau.Permission{
										Name: "test-permission-config",
									},
								},
							},
						},
					},
				},
				URN: providerURN,
			}
			a := &domain.Appeal{
				Resource: &domain.Resource{
					Type: tableau.ResourceTypeView,
					URN:  "99",
					Name: "test-view",
				},
				Role:        "test-role",
				Permissions: []string{"test-permission-config"},
			}

			actualError := p.RevokeAccess(pc, a)

			assert.EqualError(t, actualError, expectedError.Error())
		})

		t.Run("should return nil error if revoking access is successful", func(t *testing.T) {
			providerURN := "test-provider-urn"
			crypto := new(mocks.Crypto)
			client := new(mocks.TableauClient)
			expectedView := &tableau.View{
				Name: "test-view",
				ID:   "view-id",
			}
			expectedUser := "test@email.com"
			expectedRole := tableau.PermissionNames[tableau.ResourceTypeView][0] + ":" + tableau.PermissionModes[0]
			p := tableau.NewProvider("", crypto)
			p.Clients = map[string]tableau.TableauClient{
				providerURN: client,
			}
			client.On("RevokeViewAccess", expectedView, expectedUser, expectedRole).Return(nil).Once()
			client.On("UpdateSiteRole", expectedUser, "Unlicensed").Return(nil).Once()

			pc := &domain.ProviderConfig{
				Credentials: tableau.Credentials{
					Host:       "localhost",
					Username:   "test-username",
					Password:   "test-password",
					ContentURL: "test-content-url",
				},
				Resources: []*domain.ResourceConfig{
					{
						Type: tableau.ResourceTypeView,
						Roles: []*domain.Role{
							{
								ID: "viewer",
								Permissions: []interface{}{
									tableau.Permission{
										Name: expectedRole,
									},
								},
							},
						},
					},
				},
				URN: providerURN,
			}
			a := &domain.Appeal{
				Resource: &domain.Resource{
					Type: tableau.ResourceTypeView,
					URN:  "view-id",
					Name: "test-view",
				},
				Role:       "viewer",
				AccountID:  expectedUser,
				ResourceID: "99",
				ID:         "99",
			}

			actualError := p.RevokeAccess(pc, a)

			assert.Nil(t, actualError)
		})
	})

	t.Run("given metric resource", func(t *testing.T) {
		t.Run("should return error if there is an error in revoking metric access", func(t *testing.T) {
			providerURN := "test-provider-urn"
			expectedError := errors.New("client error")
			crypto := new(mocks.Crypto)
			client := new(mocks.TableauClient)
			p := tableau.NewProvider("", crypto)
			p.Clients = map[string]tableau.TableauClient{
				providerURN: client,
			}
			client.On("RevokeMetricAccess", mock.Anything, mock.Anything, mock.Anything).Return(expectedError).Once()

			pc := &domain.ProviderConfig{
				Credentials: tableau.Credentials{
					Host:       "localhost",
					Username:   "test-username",
					Password:   "test-password",
					ContentURL: "test-content-url",
				},
				Resources: []*domain.ResourceConfig{
					{
						Type: tableau.ResourceTypeMetric,
						Roles: []*domain.Role{
							{
								ID: "test-role",
								Permissions: []interface{}{
									tableau.Permission{
										Name: "test-permission-config",
									},
								},
							},
						},
					},
				},
				URN: providerURN,
			}
			a := &domain.Appeal{
				Resource: &domain.Resource{
					Type: tableau.ResourceTypeMetric,
					URN:  "99",
					Name: "test-metric",
				},
				Role:        "test-role",
				Permissions: []string{"test-permission-config"},
			}

			actualError := p.RevokeAccess(pc, a)

			assert.EqualError(t, actualError, expectedError.Error())
		})

		t.Run("should return nil error if revoking access is successful", func(t *testing.T) {
			providerURN := "test-provider-urn"
			crypto := new(mocks.Crypto)
			client := new(mocks.TableauClient)
			expectedMetric := &tableau.Metric{
				Name: "test-metric",
				ID:   "metric-id",
			}
			expectedUser := "test@email.com"
			expectedRole := tableau.PermissionNames[tableau.ResourceTypeMetric][0] + ":" + tableau.PermissionModes[0]
			p := tableau.NewProvider("", crypto)
			p.Clients = map[string]tableau.TableauClient{
				providerURN: client,
			}
			client.On("RevokeMetricAccess", expectedMetric, expectedUser, expectedRole).Return(nil).Once()
			client.On("UpdateSiteRole", expectedUser, "Unlicensed").Return(nil).Once()

			pc := &domain.ProviderConfig{
				Credentials: tableau.Credentials{
					Host:       "localhost",
					Username:   "test-username",
					Password:   "test-password",
					ContentURL: "test-content-url",
				},
				Resources: []*domain.ResourceConfig{
					{
						Type: tableau.ResourceTypeMetric,
						Roles: []*domain.Role{
							{
								ID: "viewer",
								Permissions: []interface{}{
									tableau.Permission{
										Name: expectedRole,
									},
								},
							},
						},
					},
				},
				URN: providerURN,
			}
			a := &domain.Appeal{
				Resource: &domain.Resource{
					Type: tableau.ResourceTypeMetric,
					URN:  "metric-id",
					Name: "test-metric",
				},
				Role:       "viewer",
				AccountID:  expectedUser,
				ResourceID: "99",
				ID:         "99",
			}

			actualError := p.RevokeAccess(pc, a)

			assert.Nil(t, actualError)
		})
	})

	t.Run("given datasource resource", func(t *testing.T) {
		t.Run("should return error if there is an error in revoking datasource access", func(t *testing.T) {
			providerURN := "test-provider-urn"
			expectedError := errors.New("client error")
			crypto := new(mocks.Crypto)
			client := new(mocks.TableauClient)
			p := tableau.NewProvider("", crypto)
			p.Clients = map[string]tableau.TableauClient{
				providerURN: client,
			}
			client.On("RevokeDataSourceAccess", mock.Anything, mock.Anything, mock.Anything).Return(expectedError).Once()

			pc := &domain.ProviderConfig{
				Credentials: tableau.Credentials{
					Host:       "localhost",
					Username:   "test-username",
					Password:   "test-password",
					ContentURL: "test-content-url",
				},
				Resources: []*domain.ResourceConfig{
					{
						Type: tableau.ResourceTypeDataSource,
						Roles: []*domain.Role{
							{
								ID: "test-role",
								Permissions: []interface{}{
									tableau.Permission{
										Name: "test-permission-config",
									},
								},
							},
						},
					},
				},
				URN: providerURN,
			}
			a := &domain.Appeal{
				Resource: &domain.Resource{
					Type: tableau.ResourceTypeDataSource,
					URN:  "99",
					Name: "test-datasource",
				},
				Role:        "test-role",
				Permissions: []string{"test-permission-config"},
			}

			actualError := p.RevokeAccess(pc, a)

			assert.EqualError(t, actualError, expectedError.Error())
		})

		t.Run("should return nil error if revoking access is successful", func(t *testing.T) {
			providerURN := "test-provider-urn"
			crypto := new(mocks.Crypto)
			client := new(mocks.TableauClient)
			expectedDatasource := &tableau.DataSource{
				Name: "test-datasource",
				ID:   "datasource-id",
			}
			expectedUser := "test@email.com"
			expectedRole := tableau.PermissionNames[tableau.ResourceTypeDataSource][0] + ":" + tableau.PermissionModes[0]
			p := tableau.NewProvider("", crypto)
			p.Clients = map[string]tableau.TableauClient{
				providerURN: client,
			}
			client.On("RevokeDataSourceAccess", expectedDatasource, expectedUser, expectedRole).Return(nil).Once()
			client.On("UpdateSiteRole", expectedUser, "Unlicensed").Return(nil).Once()

			pc := &domain.ProviderConfig{
				Credentials: tableau.Credentials{
					Host:       "localhost",
					Username:   "test-username",
					Password:   "test-password",
					ContentURL: "test-content-url",
				},
				Resources: []*domain.ResourceConfig{
					{
						Type: tableau.ResourceTypeDataSource,
						Roles: []*domain.Role{
							{
								ID: "viewer",
								Permissions: []interface{}{
									tableau.Permission{
										Name: expectedRole,
									},
								},
							},
						},
					},
				},
				URN: providerURN,
			}
			a := &domain.Appeal{
				Resource: &domain.Resource{
					Type: tableau.ResourceTypeDataSource,
					URN:  "datasource-id",
					Name: "test-datasource",
				},
				Role:       "viewer",
				AccountID:  expectedUser,
				ResourceID: "99",
				ID:         "99",
			}

			actualError := p.RevokeAccess(pc, a)

			assert.Nil(t, actualError)
		})
	})
}

func TestGetAccountTypes(t *testing.T) {
	t.Run("should return the valid Account Types \"user\"", func(t *testing.T) {
		expectedAccountTypes := []string{"user"}
		crypto := new(mocks.Crypto)
		p := tableau.NewProvider("", crypto)

		actualAccountTypes := p.GetAccountTypes()

		assert.Equal(t, expectedAccountTypes, actualAccountTypes)
	})
}

func TestGetRoles(t *testing.T) {
	t.Run("should return error if resource type is invalid", func(t *testing.T) {

	})

	t.Run("should return roles specified in the provider config", func(t *testing.T) {
		crypto := new(mocks.Crypto)
		p := tableau.NewProvider("", crypto)
		expectedRoles := []*domain.Role{
			{
				ID:   "read",
				Name: "Read",
				Permissions: []interface{}{
					map[string]interface{}{
						"name": "Read:Allow",
					},
				},
			},
		}

		validConfig := &domain.ProviderConfig{
			Type: "tableau",
			Credentials: tableau.Credentials{
				Host:       "http://localhost",
				Username:   "test-username",
				Password:   "test-password",
				ContentURL: "test-content-url",
			},
			Resources: []*domain.ResourceConfig{
				{
					Type:  tableau.ResourceTypeWorkbook,
					Roles: expectedRoles,
				},
			},
			URN: "test-URN",
		}

		actualRoles, actualError := p.GetRoles(validConfig, "workbook")

		assert.NoError(t, actualError)
		assert.Equal(t, expectedRoles, actualRoles)
	})
}<|MERGE_RESOLUTION|>--- conflicted
+++ resolved
@@ -643,80 +643,6 @@
 }
 
 func TestGrantAccess(t *testing.T) {
-	t.Run("should return an error if there is an error in getting permissions", func(t *testing.T) {
-		var permission tableau.Permission
-		invalidPermissionConfig := "invalid-permisiion-config"
-		invalidPermissionConfigError := mapstructure.Decode(invalidPermissionConfig, &permission)
-
-		testcases := []struct {
-			resourceConfigs []*domain.ResourceConfig
-			appeal          *domain.Appeal
-			expectedError   error
-		}{
-			{
-				appeal: &domain.Appeal{
-					Resource: &domain.Resource{
-						Type: "test-type",
-					},
-				},
-				expectedError: tableau.ErrInvalidResourceType,
-			},
-			{
-				resourceConfigs: []*domain.ResourceConfig{
-					{
-						Type: "test-type",
-						Roles: []*domain.Role{
-							{
-								ID: "not-test-role",
-							},
-						},
-					},
-				},
-				appeal: &domain.Appeal{
-					Resource: &domain.Resource{
-						Type: "test-type",
-					},
-					Role: "test-role",
-				},
-				expectedError: tableau.ErrInvalidRole,
-			},
-			{
-				resourceConfigs: []*domain.ResourceConfig{
-					{
-						Type: "test-type",
-						Roles: []*domain.Role{
-							{
-								ID: "test-role",
-								Permissions: []interface{}{
-									invalidPermissionConfig,
-								},
-							},
-						},
-					},
-				},
-				appeal: &domain.Appeal{
-					Resource: &domain.Resource{
-						Type: "test-type",
-					},
-					Role: "test-role",
-				},
-				expectedError: invalidPermissionConfigError,
-			},
-		}
-
-		for _, tc := range testcases {
-			crypto := new(mocks.Crypto)
-			p := tableau.NewProvider("", crypto)
-
-			providerConfig := &domain.ProviderConfig{
-				Resources: tc.resourceConfigs,
-			}
-
-			actualError := p.GrantAccess(providerConfig, tc.appeal)
-			assert.EqualError(t, actualError, tc.expectedError.Error())
-		}
-	})
-
 	t.Run("should return error if credentials is invalid", func(t *testing.T) {
 		crypto := new(mocks.Crypto)
 		p := tableau.NewProvider("", crypto)
@@ -870,14 +796,6 @@
 				Password:   "test-password",
 				ContentURL: "test-content-url",
 			}
-			validAppeal := &domain.Appeal{
-				Resource: &domain.Resource{
-					Type: tableau.ResourceTypeWorkbook,
-					URN:  "999",
-					Name: "test-workbook",
-				},
-				Role: "test-role",
-			}
 
 			client.On("GrantWorkbookAccess", mock.Anything, mock.Anything, mock.Anything).Return(expectedError).Once()
 			client.On("UpdateSiteRole", mock.Anything, mock.Anything).Return(expectedError).Once()
@@ -899,7 +817,15 @@
 						URN: providerURN,
 					},
 					name: "Provider Config with Site Role Permissions",
-					a:    validAppeal,
+					a: &domain.Appeal{
+						Resource: &domain.Resource{
+							Type: tableau.ResourceTypeWorkbook,
+							URN:  "999",
+							Name: "test-workbook",
+						},
+						Role:        "test-role",
+						Permissions: []string{"Creator@site_role"},
+					},
 				},
 				{
 					pc: &domain.ProviderConfig{
@@ -913,7 +839,15 @@
 						URN: providerURN,
 					},
 					name: "Provider Config with Workook Permissions without site role permission",
-					a:    validAppeal,
+					a: &domain.Appeal{
+						Resource: &domain.Resource{
+							Type: tableau.ResourceTypeWorkbook,
+							URN:  "999",
+							Name: "test-workbook",
+						},
+						Role:        "test-role",
+						Permissions: []string{"Read:Allow"},
+					},
 				},
 			}
 
@@ -1022,14 +956,6 @@
 				Password:   "test-password",
 				ContentURL: "test-content-url",
 			}
-			validAppeal := &domain.Appeal{
-				Resource: &domain.Resource{
-					Type: tableau.ResourceTypeFlow,
-					URN:  "999",
-					Name: "test-flow",
-				},
-				Role: "test-role",
-			}
 
 			client.On("GrantFlowAccess", mock.Anything, mock.Anything, mock.Anything).Return(expectedError).Once()
 			client.On("UpdateSiteRole", mock.Anything, mock.Anything).Return(expectedError).Once()
@@ -1051,7 +977,15 @@
 						URN: providerURN,
 					},
 					name: "Provider Config to Update Site Role Permissions",
-					a:    validAppeal,
+					a: &domain.Appeal{
+						Resource: &domain.Resource{
+							Type: tableau.ResourceTypeFlow,
+							URN:  "999",
+							Name: "test-flow",
+						},
+						Role:        "test-role",
+						Permissions: []string{"Creator@site_role"},
+					},
 				},
 				{
 					pc: &domain.ProviderConfig{
@@ -1065,7 +999,15 @@
 						URN: providerURN,
 					},
 					name: "Provider Config with to Grant Flow Permission",
-					a:    validAppeal,
+					a: &domain.Appeal{
+						Resource: &domain.Resource{
+							Type: tableau.ResourceTypeFlow,
+							URN:  "999",
+							Name: "test-flow",
+						},
+						Role:        "test-role",
+						Permissions: []string{"ChangeHierarchy:Allow"},
+					},
 				},
 			}
 
@@ -1174,14 +1116,6 @@
 				Password:   "test-password",
 				ContentURL: "test-content-url",
 			}
-			validAppeal := &domain.Appeal{
-				Resource: &domain.Resource{
-					Type: tableau.ResourceTypeView,
-					URN:  "999",
-					Name: "test-view",
-				},
-				Role: "test-role",
-			}
 
 			client.On("GrantViewAccess", mock.Anything, mock.Anything, mock.Anything).Return(expectedError).Once()
 			client.On("UpdateSiteRole", mock.Anything, mock.Anything).Return(expectedError).Once()
@@ -1203,7 +1137,15 @@
 						URN: providerURN,
 					},
 					name: "Provider Config to Update Site Role Permissions",
-					a:    validAppeal,
+					a: &domain.Appeal{
+						Resource: &domain.Resource{
+							Type: tableau.ResourceTypeView,
+							URN:  "999",
+							Name: "test-view",
+						},
+						Role:        "test-role",
+						Permissions: []string{"Creator@site_role"},
+					},
 				},
 				{
 					pc: &domain.ProviderConfig{
@@ -1217,7 +1159,15 @@
 						URN: providerURN,
 					},
 					name: "Provider Config with to Grant View Permission",
-					a:    validAppeal,
+					a: &domain.Appeal{
+						Resource: &domain.Resource{
+							Type: tableau.ResourceTypeView,
+							URN:  "999",
+							Name: "test-view",
+						},
+						Role:        "test-role",
+						Permissions: []string{"Connect:Allow"},
+					},
 				},
 			}
 
@@ -1325,14 +1275,6 @@
 				Password:   "test-password",
 				ContentURL: "test-content-url",
 			}
-			validAppeal := &domain.Appeal{
-				Resource: &domain.Resource{
-					Type: tableau.ResourceTypeMetric,
-					URN:  "999",
-					Name: "test-metric",
-				},
-				Role: "test-role",
-			}
 
 			client.On("GrantMetricAccess", mock.Anything, mock.Anything, mock.Anything).Return(expectedError).Once()
 			client.On("UpdateSiteRole", mock.Anything, mock.Anything).Return(expectedError).Once()
@@ -1354,7 +1296,15 @@
 						URN: providerURN,
 					},
 					name: "Provider Config to Update Site Role Permissions",
-					a:    validAppeal,
+					a: &domain.Appeal{
+						Resource: &domain.Resource{
+							Type: tableau.ResourceTypeMetric,
+							URN:  "999",
+							Name: "test-metric",
+						},
+						Role:        "test-role",
+						Permissions: []string{"Creator@site_role"},
+					},
 				},
 				{
 					pc: &domain.ProviderConfig{
@@ -1368,7 +1318,15 @@
 						URN: providerURN,
 					},
 					name: "Provider Config with to Grant Metric Permission",
-					a:    validAppeal,
+					a: &domain.Appeal{
+						Resource: &domain.Resource{
+							Type: tableau.ResourceTypeMetric,
+							URN:  "999",
+							Name: "test-metric",
+						},
+						Role:        "test-role",
+						Permissions: []string{"Delete:Allow"},
+					},
 				},
 			}
 
@@ -1477,14 +1435,6 @@
 				Password:   "test-password",
 				ContentURL: "test-content-url",
 			}
-			validAppeal := &domain.Appeal{
-				Resource: &domain.Resource{
-					Type: tableau.ResourceTypeDataSource,
-					URN:  "999",
-					Name: "test-DataSource",
-				},
-				Role: "test-role",
-			}
 
 			client.On("GrantDataSourceAccess", mock.Anything, mock.Anything, mock.Anything).Return(expectedError).Once()
 			client.On("UpdateSiteRole", mock.Anything, mock.Anything).Return(expectedError).Once()
@@ -1506,7 +1456,15 @@
 						URN: providerURN,
 					},
 					name: "Provider Config to Update Site Role Permissions",
-					a:    validAppeal,
+					a: &domain.Appeal{
+						Resource: &domain.Resource{
+							Type: tableau.ResourceTypeDataSource,
+							URN:  "999",
+							Name: "test-DataSource",
+						},
+						Role:        "test-role",
+						Permissions: []string{"Creator@site_role"},
+					},
 				},
 				{
 					pc: &domain.ProviderConfig{
@@ -1520,7 +1478,15 @@
 						URN: providerURN,
 					},
 					name: "Provider Config with to Grant DataSource Permission",
-					a:    validAppeal,
+					a: &domain.Appeal{
+						Resource: &domain.Resource{
+							Type: tableau.ResourceTypeDataSource,
+							URN:  "999",
+							Name: "test-DataSource",
+						},
+						Role:        "test-role",
+						Permissions: []string{"ChangePermissions:Allow"},
+					},
 				},
 			}
 
@@ -1592,85 +1558,7 @@
 	})
 }
 
-<<<<<<< HEAD
-func TestGrantAccess(t *testing.T) {
-=======
 func TestRevokeAccess(t *testing.T) {
-	t.Run("should return an error if there is an error in getting permissions", func(t *testing.T) {
-		var permission tableau.Permission
-		invalidPermissionConfig := "invalid-permisiion-config"
-		invalidPermissionConfigError := mapstructure.Decode(invalidPermissionConfig, &permission)
-
-		testcases := []struct {
-			resourceConfigs []*domain.ResourceConfig
-			appeal          *domain.Appeal
-			expectedError   error
-		}{
-			{
-				appeal: &domain.Appeal{
-					Resource: &domain.Resource{
-						Type: "test-type",
-					},
-				},
-				expectedError: tableau.ErrInvalidResourceType,
-			},
-			{
-				resourceConfigs: []*domain.ResourceConfig{
-					{
-						Type: "test-type",
-						Roles: []*domain.Role{
-							{
-								ID: "not-test-role",
-							},
-						},
-					},
-				},
-				appeal: &domain.Appeal{
-					Resource: &domain.Resource{
-						Type: "test-type",
-					},
-					Role: "test-role",
-				},
-				expectedError: tableau.ErrInvalidRole,
-			},
-			{
-				resourceConfigs: []*domain.ResourceConfig{
-					{
-						Type: "test-type",
-						Roles: []*domain.Role{
-							{
-								ID: "test-role",
-								Permissions: []interface{}{
-									invalidPermissionConfig,
-								},
-							},
-						},
-					},
-				},
-				appeal: &domain.Appeal{
-					Resource: &domain.Resource{
-						Type: "test-type",
-					},
-					Role: "test-role",
-				},
-				expectedError: invalidPermissionConfigError,
-			},
-		}
-
-		for _, tc := range testcases {
-			crypto := new(mocks.Crypto)
-			p := tableau.NewProvider("", crypto)
-
-			providerConfig := &domain.ProviderConfig{
-				Resources: tc.resourceConfigs,
-			}
-
-			actualError := p.RevokeAccess(providerConfig, tc.appeal)
-			assert.EqualError(t, actualError, tc.expectedError.Error())
-		}
-	})
-
->>>>>>> 700c0aa2
 	t.Run("should return error if credentials is invalid", func(t *testing.T) {
 		crypto := new(mocks.Crypto)
 		p := tableau.NewProvider("", crypto)
