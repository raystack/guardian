--- conflicted
+++ resolved
@@ -41,21 +41,12 @@
 )
 
 type ServiceConfig struct {
-<<<<<<< HEAD
 	Port                   int                   `mapstructure:"port" default:"8080"`
 	EncryptionSecretKeyKey string                `mapstructure:"encryption_secret_key"`
 	Notifier               notifier.ClientConfig `mapstructure:"notifier"`
 	IAM                    iam.ClientConfig      `mapstructure:"iam"`
-	Log                    logger.Config         `mapstructure:"log"`
+	LogLevel               string                `mapstructure:"log_level" default:"info"`
 	DB                     store.Config          `mapstructure:"db"`
-=======
-	Port                   int              `mapstructure:"port" default:"8080"`
-	EncryptionSecretKeyKey string           `mapstructure:"encryption_secret_key"`
-	SlackAccessToken       string           `mapstructure:"slack_access_token"`
-	IAM                    iam.ClientConfig `mapstructure:"iam"`
-	LogLevel               string           `mapstructure:"log_level" default:"info"`
-	DB                     store.Config     `mapstructure:"db"`
->>>>>>> ec76278b
 }
 
 // LoadServiceConfig returns service configuration
