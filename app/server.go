package app

import (
	"context"
	"fmt"
	"net/http"
	"runtime/debug"
	"strings"
	"time"

	"google.golang.org/grpc/codes"
	"google.golang.org/grpc/status"

	"github.com/go-playground/validator/v10"
	grpc_middleware "github.com/grpc-ecosystem/go-grpc-middleware"
	grpc_logrus "github.com/grpc-ecosystem/go-grpc-middleware/logging/logrus"
	"github.com/grpc-ecosystem/grpc-gateway/v2/runtime"
	handlerv1beta1 "github.com/odpf/guardian/api/handler/v1beta1"
	guardianv1beta1 "github.com/odpf/guardian/api/proto/odpf/guardian/v1beta1"
	"github.com/odpf/guardian/internal/crypto"
	"github.com/odpf/guardian/internal/scheduler"
	"github.com/odpf/guardian/jobs"
	"github.com/odpf/guardian/plugins/notifiers"
	"github.com/odpf/guardian/store/postgres"
	"github.com/odpf/salt/log"
	"github.com/sirupsen/logrus"
	"golang.org/x/net/http2"
	"golang.org/x/net/http2/h2c"
	"google.golang.org/grpc"
	"google.golang.org/protobuf/encoding/protojson"
)

var (
	ConfigFileName = "config"
)

// RunServer runs the application server
func RunServer(config *Config) error {
	logger := log.NewLogrus(log.LogrusWithLevel(config.LogLevel))
	crypto := crypto.NewAES(config.EncryptionSecretKeyKey)
	validator := validator.New()
	notifier, err := notifiers.NewClient(&config.Notifier)
	if err != nil {
		return err
	}

<<<<<<< HEAD
	logger := log.NewLogrus(log.LogrusWithLevel(c.LogLevel))
	crypto := crypto.NewAES(c.EncryptionSecretKeyKey)
	v := validator.New()

	db := store.DB()
	providerRepository := postgres.NewProviderRepository(db)
	policyRepository := postgres.NewPolicyRepository(db)
	resourceRepository := postgres.NewResourceRepository(db)
	appealRepository := postgres.NewAppealRepository(db)
	approvalRepository := postgres.NewApprovalRepository(db)

	providerClients := []providers.Client{
		bigquery.NewProvider(domain.ProviderTypeBigQuery, crypto),
		metabase.NewProvider(domain.ProviderTypeMetabase, crypto, logger),
		grafana.NewProvider(domain.ProviderTypeGrafana, crypto),
		tableau.NewProvider(domain.ProviderTypeTableau, crypto),
		gcloudiam.NewProvider(domain.ProviderTypeGCloudIAM, crypto),
	}

	notifier, err := notifiers.NewClient(&c.Notifier)
=======
	services, err := InitServices(ServiceDeps{
		Config:    config,
		Logger:    logger,
		Validator: validator,
		Notifier:  notifier,
		Crypto:    crypto,
	})
>>>>>>> 37f1451a
	if err != nil {
		return fmt.Errorf("initializing services: %w", err)
	}

	jobHandler := jobs.NewHandler(
		logger,
		services.AppealService,
		services.ProviderService,
		notifier,
	)

	// init scheduler
	tasks := []*scheduler.Task{
		{
			CronTab: config.Jobs.FetchResourcesInterval,
			Func:    jobHandler.FetchResources,
		},
		{
			CronTab: config.Jobs.RevokeExpiredAccessInterval,
			Func:    jobHandler.RevokeExpiredAppeals,
		},
		{
			CronTab: config.Jobs.ExpiringAccessNotificationInterval,
			Func:    jobHandler.AppealExpirationReminder,
		},
	}
	s, err := scheduler.New(tasks)
	if err != nil {
		return err
	}
	s.Run()

	// init grpc server
	logrusEntry := logrus.NewEntry(logrus.New()) // TODO: get logrus instance from `logger` var
	grpcServer := grpc.NewServer(
		grpc.StreamInterceptor(grpc_middleware.ChainStreamServer(
			grpc_logrus.StreamServerInterceptor(logrusEntry),
		)),
		grpc.UnaryInterceptor(grpc_middleware.ChainUnaryServer(
			func(ctx context.Context, req interface{}, info *grpc.UnaryServerInfo, handler grpc.UnaryHandler) (resp interface{}, err error) {
				panicked := true

				defer func() {
					if r := recover(); r != nil || panicked {
						logger.Error(string(debug.Stack()))
						err = status.Errorf(codes.Internal, "Internal error, please check log")
					}
				}()

				resp, err = handler(ctx, req)
				panicked = false
				return resp, err
			},
			grpc_logrus.UnaryServerInterceptor(logrusEntry),
		)),
	)
	protoAdapter := handlerv1beta1.NewAdapter()
	guardianv1beta1.RegisterGuardianServiceServer(grpcServer, handlerv1beta1.NewGRPCServer(
		services.ResourceService,
		services.ProviderService,
		services.PolicyService,
		services.AppealService,
		services.ApprovalService,
		protoAdapter,
		config.AuthenticatedUserHeaderKey,
	))

	// init http proxy
	timeoutGrpcDialCtx, grpcDialCancel := context.WithTimeout(context.Background(), time.Second*5)
	defer grpcDialCancel()

	headerMatcher := makeHeaderMatcher(config)
	gwmux := runtime.NewServeMux(
		runtime.WithErrorHandler(runtime.DefaultHTTPErrorHandler),
		runtime.WithIncomingHeaderMatcher(headerMatcher),
		runtime.WithMarshalerOption(runtime.MIMEWildcard, &runtime.JSONPb{
			MarshalOptions: protojson.MarshalOptions{
				UseProtoNames: true,
			},
			UnmarshalOptions: protojson.UnmarshalOptions{
				DiscardUnknown: true,
			},
		}),
	)
	address := fmt.Sprintf(":%d", config.Port)
	grpcConn, err := grpc.DialContext(timeoutGrpcDialCtx, address, grpc.WithInsecure())
	if err != nil {
		return err
	}

	runtimeCtx, runtimeCancel := context.WithCancel(context.Background())
	defer runtimeCancel()

	if err := guardianv1beta1.RegisterGuardianServiceHandler(runtimeCtx, gwmux, grpcConn); err != nil {
		return err
	}

	baseMux := http.NewServeMux()
	baseMux.HandleFunc("/ping", func(w http.ResponseWriter, r *http.Request) {
		fmt.Fprint(w, "pong")
	})
	baseMux.Handle("/api/", http.StripPrefix("/api", gwmux))

	server := &http.Server{
		Handler:      grpcHandlerFunc(grpcServer, baseMux),
		Addr:         address,
		ReadTimeout:  5 * time.Second,
		WriteTimeout: 10 * time.Second,
		IdleTimeout:  120 * time.Second,
	}

	logger.Info(fmt.Sprintf("server running on port: %d", config.Port))
	if err := server.ListenAndServe(); err != nil {
		if err != http.ErrServerClosed {
			return err
		}
	}

	return nil
}

// Migrate runs the schema migration scripts
func Migrate(c *Config) error {
	store, err := getStore(c)
	if err != nil {
		return err
	}
	return store.Migrate()
}

func getStore(c *Config) (*postgres.Store, error) {
	return postgres.NewStore(&c.DB)
}

// grpcHandlerFunc routes http1 calls to baseMux and http2 with grpc header to grpcServer.
// Using a single port for proxying both http1 & 2 protocols will degrade http performance
// but for our usecase the convenience per performance tradeoff is better suited
// if in future, this does become a bottleneck(which I highly doubt), we can break the service
// into two ports, default port for grpc and default+1 for grpc-gateway proxy.
// We can also use something like a connection multiplexer
// https://github.com/soheilhy/cmux to achieve the same.
func grpcHandlerFunc(grpcServer *grpc.Server, otherHandler http.Handler) http.Handler {
	return h2c.NewHandler(http.HandlerFunc(func(w http.ResponseWriter, r *http.Request) {
		if r.ProtoMajor == 2 && strings.Contains(r.Header.Get("Content-Type"), "application/grpc") {
			grpcServer.ServeHTTP(w, r)
		} else {
			otherHandler.ServeHTTP(w, r)
		}
	}), &http2.Server{})
}

func makeHeaderMatcher(c *Config) func(key string) (string, bool) {
	return func(key string) (string, bool) {
		switch strings.ToLower(key) {
		case strings.ToLower(c.AuthenticatedUserHeaderKey):
			return key, true
		default:
			return runtime.DefaultHeaderMatcher(key)
		}
	}
}<|MERGE_RESOLUTION|>--- conflicted
+++ resolved
@@ -44,28 +44,6 @@
 		return err
 	}
 
-<<<<<<< HEAD
-	logger := log.NewLogrus(log.LogrusWithLevel(c.LogLevel))
-	crypto := crypto.NewAES(c.EncryptionSecretKeyKey)
-	v := validator.New()
-
-	db := store.DB()
-	providerRepository := postgres.NewProviderRepository(db)
-	policyRepository := postgres.NewPolicyRepository(db)
-	resourceRepository := postgres.NewResourceRepository(db)
-	appealRepository := postgres.NewAppealRepository(db)
-	approvalRepository := postgres.NewApprovalRepository(db)
-
-	providerClients := []providers.Client{
-		bigquery.NewProvider(domain.ProviderTypeBigQuery, crypto),
-		metabase.NewProvider(domain.ProviderTypeMetabase, crypto, logger),
-		grafana.NewProvider(domain.ProviderTypeGrafana, crypto),
-		tableau.NewProvider(domain.ProviderTypeTableau, crypto),
-		gcloudiam.NewProvider(domain.ProviderTypeGCloudIAM, crypto),
-	}
-
-	notifier, err := notifiers.NewClient(&c.Notifier)
-=======
 	services, err := InitServices(ServiceDeps{
 		Config:    config,
 		Logger:    logger,
@@ -73,7 +51,6 @@
 		Notifier:  notifier,
 		Crypto:    crypto,
 	})
->>>>>>> 37f1451a
 	if err != nil {
 		return fmt.Errorf("initializing services: %w", err)
 	}
