package appeal_test

import (
	"context"
	"errors"
	"testing"
	"time"

	"github.com/go-playground/validator/v10"
	"github.com/google/uuid"
	"github.com/odpf/guardian/core/appeal"
	appealmocks "github.com/odpf/guardian/core/appeal/mocks"
	"github.com/odpf/guardian/core/provider"
	"github.com/odpf/guardian/domain"
	"github.com/odpf/guardian/mocks"
	"github.com/odpf/salt/log"
	"github.com/stretchr/testify/mock"
	"github.com/stretchr/testify/suite"
)

type ServiceTestSuite struct {
	suite.Suite
	mockRepository      *appealmocks.Repository
	mockApprovalService *appealmocks.ApprovalService
	mockResourceService *appealmocks.ResourceService
	mockProviderService *appealmocks.ProviderService
	mockPolicyService   *appealmocks.PolicyService
	mockAccessService   *appealmocks.AccessService
	mockIAMManager      *appealmocks.IamManager
	mockIAMClient       *mocks.IAMClient
	mockNotifier        *appealmocks.Notifier
	mockAuditLogger     *appealmocks.AuditLogger

	service *appeal.Service
	now     time.Time
}

func (s *ServiceTestSuite) setup() {
	s.mockRepository = new(appealmocks.Repository)
	s.mockApprovalService = new(appealmocks.ApprovalService)
	s.mockResourceService = new(appealmocks.ResourceService)
	s.mockProviderService = new(appealmocks.ProviderService)
	s.mockPolicyService = new(appealmocks.PolicyService)
	s.mockAccessService = new(appealmocks.AccessService)
	s.mockIAMManager = new(appealmocks.IamManager)
	s.mockIAMClient = new(mocks.IAMClient)
	s.mockNotifier = new(appealmocks.Notifier)
	s.mockAuditLogger = new(appealmocks.AuditLogger)
	s.now = time.Now()

	service := appeal.NewService(appeal.ServiceDeps{
		s.mockRepository,
		s.mockApprovalService,
		s.mockResourceService,
		s.mockProviderService,
		s.mockPolicyService,
		s.mockAccessService,
		s.mockIAMManager,
		s.mockNotifier,
		validator.New(),
		log.NewNoop(),
		s.mockAuditLogger,
	})
	service.TimeNow = func() time.Time {
		return s.now
	}

	s.service = service
}

func (s *ServiceTestSuite) SetupTest() {
	s.setup()
}

func (s *ServiceTestSuite) TestGetByID() {
	s.Run("should return error if id is empty/0", func() {
		expectedError := appeal.ErrAppealIDEmptyParam

		actualResult, actualError := s.service.GetByID(context.Background(), "")

		s.Nil(actualResult)
		s.EqualError(actualError, expectedError.Error())
	})

	s.Run("should return error if got any from repository", func() {
		expectedError := errors.New("repository error")
		s.mockRepository.On("GetByID", mock.Anything).Return(nil, expectedError).Once()

		actualResult, actualError := s.service.GetByID(context.Background(), "1")

		s.Nil(actualResult)
		s.EqualError(actualError, expectedError.Error())
	})

	s.Run("should return record on success", func() {
		expectedID := "1"
		expectedResult := &domain.Appeal{
			ID: expectedID,
		}
		s.mockRepository.On("GetByID", expectedID).Return(expectedResult, nil).Once()

		actualResult, actualError := s.service.GetByID(context.Background(), expectedID)

		s.Equal(expectedResult, actualResult)
		s.Nil(actualError)
	})
}

func (s *ServiceTestSuite) TestFind() {
	s.Run("should return error if got any from repository", func() {
		expectedError := errors.New("unexpected repository error")
		s.mockRepository.On("Find", mock.Anything).Return(nil, expectedError).Once()

		actualResult, actualError := s.service.Find(context.Background(), &domain.ListAppealsFilter{})

		s.Nil(actualResult)
		s.EqualError(actualError, expectedError.Error())
	})

	s.Run("should return records on success", func() {
		expectedFilters := &domain.ListAppealsFilter{
			AccountID: "user@email.com",
		}
		expectedResult := []*domain.Appeal{
			{
				ID:         "1",
				ResourceID: "1",
				AccountID:  "user@email.com",
				Role:       "viewer",
			},
		}
		s.mockRepository.On("Find", expectedFilters).Return(expectedResult, nil).Once()

		actualResult, actualError := s.service.Find(context.Background(), expectedFilters)

		s.Equal(expectedResult, actualResult)
		s.Nil(actualError)
	})
}

func (s *ServiceTestSuite) TestCreate() {
	timeNow := time.Now()
	appeal.TimeNow = func() time.Time {
		return timeNow
	}
	s.Run("should return error if got error from resource service", func() {
		expectedError := errors.New("resource service error")
		s.mockResourceService.On("Find", mock.Anything, mock.Anything).Return(nil, expectedError).Once()

		actualError := s.service.Create(context.Background(), []*domain.Appeal{})

		s.EqualError(actualError, expectedError.Error())
	})

	s.Run("should return error if got error from provider service", func() {
		expectedResources := []*domain.Resource{}
		s.mockResourceService.On("Find", mock.Anything, mock.Anything).Return(expectedResources, nil).Once()
		expectedError := errors.New("provider service error")
		s.mockProviderService.On("Find", mock.Anything).Return(nil, expectedError).Once()

		actualError := s.service.Create(context.Background(), []*domain.Appeal{})

		s.EqualError(actualError, expectedError.Error())
	})

	s.Run("should return error if got error from policy service", func() {
		expectedResources := []*domain.Resource{}
		expectedProviders := []*domain.Provider{}
		s.mockResourceService.On("Find", mock.Anything, mock.Anything).Return(expectedResources, nil).Once()
		s.mockProviderService.On("Find", mock.Anything).Return(expectedProviders, nil).Once()
		expectedError := errors.New("policy service error")
		s.mockPolicyService.On("Find", mock.Anything).Return(nil, expectedError).Once()

		actualError := s.service.Create(context.Background(), []*domain.Appeal{})

		s.EqualError(actualError, expectedError.Error())
	})

	s.Run("should return error if got error from appeal repository", func() {
		expectedResources := []*domain.Resource{}
		expectedProviders := []*domain.Provider{}
		expectedPolicies := []*domain.Policy{}
		s.mockResourceService.On("Find", mock.Anything, mock.Anything).Return(expectedResources, nil).Once()
		s.mockProviderService.On("Find", mock.Anything).Return(expectedProviders, nil).Once()
		s.mockPolicyService.On("Find", mock.Anything).Return(expectedPolicies, nil).Once()
		expectedError := errors.New("appeal repository error")
		s.mockRepository.On("Find", mock.Anything).Return(nil, expectedError).Once()

		actualError := s.service.Create(context.Background(), []*domain.Appeal{})

		s.ErrorIs(actualError, expectedError)
		s.mockRepository.AssertExpectations(s.T())
	})

	s.Run("should return error for invalid appeals", func() {
		testProvider := &domain.Provider{
			ID:   "1",
			Type: "provider_type",
			URN:  "provider_urn",
			Config: &domain.ProviderConfig{
				Appeal: &domain.AppealConfig{
					AllowPermanentAccess: false,
				},
				Resources: []*domain.ResourceConfig{
					{
						Type: "resource_type",
						Policy: &domain.PolicyConfig{
							ID:      "policy_id",
							Version: 1,
						},
						Roles: []*domain.Role{
							{
								ID: "role_1",
							},
						},
					},
				},
			},
		}
		timeNow := time.Now()
		expDate := timeNow.Add(24 * time.Hour)
		testCases := []struct {
			name                          string
			resources                     []*domain.Resource
			providers                     []*domain.Provider
			policies                      []*domain.Policy
			existingAppeals               []*domain.Appeal
			activeAccesses                []domain.Access
			callMockValidateAppeal        bool
			expectedAppealValidationError error
			callMockGetPermissions        bool
			appeals                       []*domain.Appeal
			expectedError                 error
		}{
			{
				name: "creating appeal for other normal user with allow_on_behalf=false",
				appeals: []*domain.Appeal{{
					CreatedBy:  "addOnBehalfApprovedNotification-user",
					AccountID:  "addOnBehalfApprovedNotification-user-2",
					ResourceID: "1",
					Role:       "addOnBehalfApprovedNotification-role",
				}},
				resources: []*domain.Resource{{
					ID:           "1",
					ProviderType: testProvider.Type,
					ProviderURN:  testProvider.URN,
					Type:         "resource_type",
				}},
				providers:              []*domain.Provider{testProvider},
				policies:               []*domain.Policy{{ID: "policy_id", Version: 1, AppealConfig: &domain.PolicyAppealConfig{AllowOnBehalf: false}}},
				callMockValidateAppeal: true,
				callMockGetPermissions: true,
				expectedError:          appeal.ErrCannotCreateAppealForOtherUser,
			},
			{
				name: "duplicate appeal",
				existingAppeals: []*domain.Appeal{{
					CreatedBy:  "addOnBehalfApprovedNotification-user",
					AccountID:  "addOnBehalfApprovedNotification-user",
					ResourceID: "1",
					Role:       "addOnBehalfApprovedNotification-role",
					Status:     domain.AppealStatusPending,
				}},
				appeals: []*domain.Appeal{{
					CreatedBy:  "addOnBehalfApprovedNotification-user",
					AccountID:  "addOnBehalfApprovedNotification-user",
					ResourceID: "1",
					Role:       "addOnBehalfApprovedNotification-role",
				}},
				expectedError: appeal.ErrAppealDuplicate,
			},
			{
				name: "resource not found",
				resources: []*domain.Resource{{
					ID: "1",
				}},
				appeals: []*domain.Appeal{{
					CreatedBy:  "addOnBehalfApprovedNotification-user",
					AccountID:  "addOnBehalfApprovedNotification-user",
					ResourceID: "2",
					Role:       "addOnBehalfApprovedNotification-role",
				}},
				expectedError: appeal.ErrResourceNotFound,
			},
			{
				name: "provider type not found",
				resources: []*domain.Resource{{
					ID:           "1",
					ProviderType: "invalid_provider_type",
					ProviderURN:  "provider_urn",
				}},
				providers:     []*domain.Provider{testProvider},
				appeals:       []*domain.Appeal{{ResourceID: "1"}},
				expectedError: appeal.ErrProviderTypeNotFound,
			},
			{
				name: "user still have active access",
				resources: []*domain.Resource{{
					ID:           "1",
					ProviderType: testProvider.Type,
					ProviderURN:  testProvider.URN,
				}},
<<<<<<< HEAD
				existingAppeals: []*domain.Appeal{{
					CreatedBy:  "addOnBehalfApprovedNotification-user",
					AccountID:  "addOnBehalfApprovedNotification-user",
					ResourceID: "1",
					Role:       "addOnBehalfApprovedNotification-role",
					Status:     domain.AppealStatusActive,
=======
				activeAccesses: []domain.Access{{
					AccountID:  "test-user",
					ResourceID: "1",
					Role:       "test-role",
					Status:     domain.AccessStatusActive,
>>>>>>> c09fe487
				}},
				appeals: []*domain.Appeal{{
					CreatedBy:  "addOnBehalfApprovedNotification-user",
					AccountID:  "addOnBehalfApprovedNotification-user",
					ResourceID: "1",
					Role:       "addOnBehalfApprovedNotification-role",
				}},
				providers:     []*domain.Provider{testProvider},
				expectedError: appeal.ErrAppealFoundActiveAccess,
			},
			{
				name: "invalid extension duration",
				resources: []*domain.Resource{{
					ID:           "1",
					ProviderType: testProvider.Type,
					ProviderURN:  testProvider.URN,
				}},
<<<<<<< HEAD
				existingAppeals: []*domain.Appeal{{
					CreatedBy:  "addOnBehalfApprovedNotification-user",
					AccountID:  "addOnBehalfApprovedNotification-user",
					ResourceID: "1",
					Role:       "addOnBehalfApprovedNotification-role",
					Status:     domain.AppealStatusActive,
=======
				activeAccesses: []domain.Access{{
					AccountID:  "test-user",
					ResourceID: "1",
					Role:       "test-role",
					Status:     domain.AccessStatusActive,
>>>>>>> c09fe487
				}},
				appeals: []*domain.Appeal{{
					CreatedBy:  "addOnBehalfApprovedNotification-user",
					AccountID:  "addOnBehalfApprovedNotification-user",
					ResourceID: "1",
					Role:       "addOnBehalfApprovedNotification-role",
				}},
				providers: []*domain.Provider{{
					ID:   "1",
					Type: testProvider.Type,
					URN:  testProvider.URN,
					Config: &domain.ProviderConfig{
						Appeal: &domain.AppealConfig{
							AllowActiveAccessExtensionIn: "invalid",
						},
					},
				}},
				expectedError: appeal.ErrAppealInvalidExtensionDuration,
			},
			{
				name: "extension not eligible",
				resources: []*domain.Resource{{
					ID:           "1",
					ProviderType: testProvider.Type,
					ProviderURN:  testProvider.URN,
				}},
<<<<<<< HEAD
				existingAppeals: []*domain.Appeal{{
					CreatedBy:  "addOnBehalfApprovedNotification-user",
					AccountID:  "addOnBehalfApprovedNotification-user",
					ResourceID: "1",
					Role:       "addOnBehalfApprovedNotification-role",
					Status:     domain.AppealStatusActive,
					Options: &domain.AppealOptions{
						ExpirationDate: &expDate,
					},
=======
				activeAccesses: []domain.Access{{
					AccountID:      "test-user",
					ResourceID:     "1",
					Role:           "test-role",
					Status:         domain.AccessStatusActive,
					ExpirationDate: &expDate,
>>>>>>> c09fe487
				}},
				appeals: []*domain.Appeal{{
					CreatedBy:  "addOnBehalfApprovedNotification-user",
					AccountID:  "addOnBehalfApprovedNotification-user",
					ResourceID: "1",
					Role:       "addOnBehalfApprovedNotification-role",
				}},
				providers: []*domain.Provider{{
					ID:   "1",
					Type: testProvider.Type,
					URN:  testProvider.URN,
					Config: &domain.ProviderConfig{
						Appeal: &domain.AppealConfig{
							AllowActiveAccessExtensionIn: "23h",
						},
					},
				}},
				expectedError: appeal.ErrAccessNotEligibleForExtension,
			},
			{
				name: "provider urn not found",
				resources: []*domain.Resource{{
					ID:           "1",
					ProviderType: "provider_type",
					ProviderURN:  "invalid_provider_urn",
				}},
				providers:     []*domain.Provider{testProvider},
				appeals:       []*domain.Appeal{{ResourceID: "1"}},
				expectedError: appeal.ErrProviderURNNotFound,
			},
			{
				name: "duration not found when the appeal config prevents permanent access",
				resources: []*domain.Resource{{
					ID:           "1",
					ProviderType: "provider_type",
					ProviderURN:  "provider_urn",
					Type:         "resource_type",
				}},
				providers:                     []*domain.Provider{testProvider},
				callMockValidateAppeal:        true,
				expectedAppealValidationError: provider.ErrOptionsDurationNotFound,
				appeals: []*domain.Appeal{{
					ResourceID: "1",
				}},
				expectedError: appeal.ErrOptionsDurationNotFound,
			},
			{
				name: "empty duration option",
				resources: []*domain.Resource{{
					ID:           "1",
					ProviderType: "provider_type",
					ProviderURN:  "provider_urn",
					Type:         "resource_type",
				}},
				providers:                     []*domain.Provider{testProvider},
				callMockValidateAppeal:        true,
				expectedAppealValidationError: provider.ErrDurationIsRequired,
				appeals: []*domain.Appeal{{
					ResourceID: "1",
					Options: &domain.AppealOptions{
						Duration: "",
					},
				}},
				expectedError: appeal.ErrDurationIsRequired,
			},
			{
				name: "invalid role",
				resources: []*domain.Resource{{
					ID:           "1",
					ProviderType: "provider_type",
					ProviderURN:  "provider_urn",
					Type:         "resource_type",
				}},
				providers:                     []*domain.Provider{testProvider},
				callMockValidateAppeal:        true,
				expectedAppealValidationError: provider.ErrInvalidRole,
				appeals: []*domain.Appeal{{
					ResourceID: "1",
					Role:       "invalid_role",
					Options: &domain.AppealOptions{
						ExpirationDate: &timeNow,
					},
				}},
				expectedError: appeal.ErrInvalidRole,
			},
			{
				name: "resource type not found",
				resources: []*domain.Resource{{
					ID:           "1",
					ProviderType: "provider_type",
					ProviderURN:  "provider_urn",
					Type:         "invalid_resource_type",
				}},
				providers:              []*domain.Provider{testProvider},
				callMockValidateAppeal: true,
				callMockGetPermissions: true,
				appeals:                []*domain.Appeal{{ResourceID: "1"}},
				expectedError:          appeal.ErrResourceTypeNotFound,
			},
			{
				name: "policy id not found",
				resources: []*domain.Resource{{
					ID:           "1",
					ProviderType: "provider_type",
					ProviderURN:  "provider_urn",
					Type:         "resource_type",
				}},
				providers:              []*domain.Provider{testProvider},
				callMockValidateAppeal: true,
				callMockGetPermissions: true,
				appeals: []*domain.Appeal{{
					ResourceID: "1",
					Role:       "role_1",
					Options: &domain.AppealOptions{
						ExpirationDate: &timeNow,
					},
				}},
				expectedError: appeal.ErrPolicyIDNotFound,
			},
			{
				name: "policy version not found",
				resources: []*domain.Resource{{
					ID:           "1",
					ProviderType: "provider_type",
					ProviderURN:  "provider_urn",
					Type:         "resource_type",
				}},
				callMockValidateAppeal: true,
				callMockGetPermissions: true,
				providers:              []*domain.Provider{testProvider},
				policies: []*domain.Policy{{
					ID: "policy_id",
				}},
				appeals: []*domain.Appeal{{
					ResourceID: "1",
					Role:       "role_1",
					Options: &domain.AppealOptions{
						ExpirationDate: &timeNow,
					},
				}},
				expectedError: appeal.ErrPolicyVersionNotFound,
			},
			{
				name: "appeal duration not found in policy appeal config",
				resources: []*domain.Resource{{
					ID:           "1",
					ProviderType: "provider_type",
					ProviderURN:  "provider_urn",
					Type:         "resource_type",
				}},
				callMockValidateAppeal: true,
				callMockGetPermissions: true,
				providers:              []*domain.Provider{testProvider},
				policies: []*domain.Policy{{
					ID:      "policy_id",
					Version: uint(1),
					AppealConfig: &domain.PolicyAppealConfig{
						DurationOptions: []domain.AppealDurationOption{
							{Name: "1 Day", Value: "24h"},
							{Name: "3 Days", Value: "72h"},
							{Name: "90 Days", Value: "2160h"},
						},
					},
				}},
				appeals: []*domain.Appeal{{
					ResourceID:    "1",
					Role:          "role_1",
					PolicyID:      "policy_id",
					PolicyVersion: uint(1),
					Options: &domain.AppealOptions{
						Duration: "100h",
					},
				}},
				expectedError: appeal.ErrOptionsDurationNotFound,
			},
		}

		for _, tc := range testCases {
			s.Run(tc.name, func() {
				s.mockResourceService.On("Find", mock.Anything, mock.Anything).Return(tc.resources, nil).Once()
				s.mockProviderService.On("Find", mock.Anything).Return(tc.providers, nil).Once()
				s.mockPolicyService.On("Find", mock.Anything).Return(tc.policies, nil).Once()
				s.mockRepository.On("Find", mock.Anything).Return(tc.existingAppeals, nil).Once()
				s.mockAccessService.EXPECT().
					List(mock.AnythingOfType("*context.emptyCtx"), mock.AnythingOfType("domain.ListAccessesFilter")).
					Return(tc.activeAccesses, nil).Once()
				if tc.callMockValidateAppeal {
					s.mockProviderService.On("ValidateAppeal", mock.Anything, mock.Anything, mock.Anything).Return(tc.expectedAppealValidationError).Once()
				}
				if tc.callMockGetPermissions {
					s.mockProviderService.On("GetPermissions", mock.Anything, mock.Anything, mock.Anything, mock.Anything).
						Return([]interface{}{}, nil).Once()
				}

				actualError := s.service.Create(context.Background(), tc.appeals)

				s.Contains(actualError.Error(), tc.expectedError.Error())
				s.mockProviderService.AssertExpectations(s.T())
				s.mockRepository.AssertExpectations(s.T())
			})
		}
	})

	s.Run("should return error if got error from repository on bulk upsert", func() {
		expectedResources := []*domain.Resource{}
		expectedProviders := []*domain.Provider{}
		expectedPolicies := []*domain.Policy{}
		expectedPendingAppeals := []*domain.Appeal{}
		expectedActiveAccesses := []domain.Access{}
		s.mockResourceService.On("Find", mock.Anything, mock.Anything).Return(expectedResources, nil).Once()
		s.mockProviderService.On("Find", mock.Anything).Return(expectedProviders, nil).Once()
		s.mockPolicyService.On("Find", mock.Anything).Return(expectedPolicies, nil).Once()
		s.mockRepository.On("Find", mock.Anything).Return(expectedPendingAppeals, nil).Once()
		s.mockAccessService.EXPECT().
			List(mock.AnythingOfType("*context.emptyCtx"), mock.AnythingOfType("domain.ListAccessesFilter")).
			Return(expectedActiveAccesses, nil).Once()
		expectedError := errors.New("repository error")
		s.mockRepository.On("BulkUpsert", mock.Anything).Return(expectedError).Once()

		actualError := s.service.Create(context.Background(), []*domain.Appeal{})

		s.ErrorIs(actualError, expectedError)
		s.mockRepository.AssertExpectations(s.T())
	})

	s.Run("should return appeals on success", func() {
		accountID := "addOnBehalfApprovedNotification@email.com"
		resourceIDs := []string{"1", "2"}
		resources := []*domain.Resource{}
		for _, id := range resourceIDs {
			resources = append(resources, &domain.Resource{
				ID:           id,
				Type:         "resource_type_1",
				ProviderType: "provider_type",
				ProviderURN:  "provider1",
				Details: map[string]interface{}{
					"owner": []string{"resource.owner@email.com"},
				},
			})
		}
		providers := []*domain.Provider{
			{
				ID:   "1",
				Type: "provider_type",
				URN:  "provider1",
				Config: &domain.ProviderConfig{
					Appeal: &domain.AppealConfig{
						AllowPermanentAccess:         true,
						AllowActiveAccessExtensionIn: "24h",
					},
					Resources: []*domain.ResourceConfig{
						{
							Type: "resource_type_1",
							Policy: &domain.PolicyConfig{
								ID:      "policy_1",
								Version: 1,
							},
							Roles: []*domain.Role{
								{
									ID:          "role_id",
									Permissions: []interface{}{"addOnBehalfApprovedNotification-permission-1"},
								},
							},
						},
					},
				},
			},
		}
		expDate := timeNow.Add(23 * time.Hour)
		expectedExistingAppeals := []*domain.Appeal{}
		expectedActiveAccesses := []domain.Access{
			{
				ID:         "99",
				AccountID:  accountID,
				ResourceID: "2",
				Resource: &domain.Resource{
					ID:  "2",
					URN: "urn",
				},
				Role:           "role_id",
				Status:         domain.AccessStatusActive,
				ExpirationDate: &expDate,
			},
		}
		policies := []*domain.Policy{
			{
				ID:      "policy_1",
				Version: 1,
				Steps: []*domain.Step{
					{
						Name:     "step_1",
						Strategy: "manual",
						Approvers: []string{
							"$appeal.resource.details.owner",
						},
					},
					{
						Name:     "step_2",
						Strategy: "manual",
						Approvers: []string{
							"$appeal.creator.managers",
						},
					},
				},
				IAM: &domain.IAMConfig{
					Provider: "http",
					Config: map[string]interface{}{
						"url": "http://localhost",
					},
				},
				AppealConfig: &domain.PolicyAppealConfig{AllowOnBehalf: true},
			},
		}
		expectedCreatorUser := map[string]interface{}{
			"managers": []interface{}{"user.approver@email.com"},
		}
		expectedAppealsInsertionParam := []*domain.Appeal{}
		for i, r := range resourceIDs {
			appeal := &domain.Appeal{
				ResourceID:    r,
				Resource:      resources[i],
				PolicyID:      "policy_1",
				PolicyVersion: 1,
				Status:        domain.AppealStatusPending,
				AccountID:     accountID,
				AccountType:   domain.DefaultAppealAccountType,
				CreatedBy:     accountID,
				Creator:       expectedCreatorUser,
				Role:          "role_id",
				Permissions:   []string{"addOnBehalfApprovedNotification-permission-1"},
				Approvals: []*domain.Approval{
					{
						Name:          "step_1",
						Index:         0,
						Status:        domain.ApprovalStatusPending,
						PolicyID:      "policy_1",
						PolicyVersion: 1,
						Approvers:     []string{"resource.owner@email.com"},
					},
					{
						Name:          "step_2",
						Index:         1,
						Status:        domain.ApprovalStatusBlocked,
						PolicyID:      "policy_1",
						PolicyVersion: 1,
						Approvers:     []string{"user.approver@email.com"},
					},
				},
			}
			if appeal.ResourceID == "2" {
				appeal.AccountID = "user@email.com"
			}
			expectedAppealsInsertionParam = append(expectedAppealsInsertionParam, appeal)
		}
		expectedResult := []*domain.Appeal{
			{
				ID:            "1",
				ResourceID:    "1",
				Resource:      resources[0],
				PolicyID:      "policy_1",
				PolicyVersion: 1,
				Status:        domain.AppealStatusPending,
				AccountID:     accountID,
				AccountType:   domain.DefaultAppealAccountType,
				CreatedBy:     accountID,
				Creator:       expectedCreatorUser,
				Role:          "role_id",
				Permissions:   []string{"addOnBehalfApprovedNotification-permission-1"},
				Approvals: []*domain.Approval{
					{
						ID:            "1",
						Name:          "step_1",
						Index:         0,
						Status:        domain.ApprovalStatusPending,
						PolicyID:      "policy_1",
						PolicyVersion: 1,
						Approvers:     []string{"resource.owner@email.com"},
					},
					{
						ID:            "2",
						Name:          "step_2",
						Index:         1,
						Status:        domain.ApprovalStatusBlocked,
						PolicyID:      "policy_1",
						PolicyVersion: 1,
						Approvers:     []string{"user.approver@email.com"},
					},
				},
			},
			{
				ID:            "2",
				ResourceID:    "2",
				Resource:      resources[1],
				PolicyID:      "policy_1",
				PolicyVersion: 1,
				Status:        domain.AppealStatusPending,
				AccountID:     "user@email.com",
				AccountType:   domain.DefaultAppealAccountType,
				CreatedBy:     accountID,
				Creator:       expectedCreatorUser,
				Role:          "role_id",
				Permissions:   []string{"addOnBehalfApprovedNotification-permission-1"},
				Approvals: []*domain.Approval{
					{
						ID:            "1",
						Name:          "step_1",
						Index:         0,
						Status:        domain.ApprovalStatusPending,
						PolicyID:      "policy_1",
						PolicyVersion: 1,
						Approvers:     []string{"resource.owner@email.com"},
					},
					{
						ID:            "2",
						Name:          "step_2",
						Index:         1,
						Status:        domain.ApprovalStatusBlocked,
						PolicyID:      "policy_1",
						PolicyVersion: 1,
						Approvers:     []string{"user.approver@email.com"},
					},
				},
			},
		}

		expectedResourceFilters := map[string]interface{}{"ids": resourceIDs}
		s.mockResourceService.On("Find", mock.Anything, expectedResourceFilters).Return(resources, nil).Once()
		s.mockProviderService.On("Find", mock.Anything).Return(providers, nil).Once()
		s.mockPolicyService.On("Find", mock.Anything).Return(policies, nil).Once()
		expectedExistingAppealsFilters := &domain.ListAppealsFilter{
			Statuses: []string{domain.AppealStatusPending},
		}
		s.mockRepository.On("Find", expectedExistingAppealsFilters).Return(expectedExistingAppeals, nil).Once()
		s.mockAccessService.EXPECT().
			List(mock.AnythingOfType("*context.emptyCtx"), domain.ListAccessesFilter{
				Statuses: []string{string(domain.AccessStatusActive)},
			}).
			Return(expectedActiveAccesses, nil).Once()
		s.mockProviderService.On("ValidateAppeal", mock.Anything, mock.Anything, mock.Anything).Return(nil)
		s.mockProviderService.On("GetPermissions", mock.Anything, mock.Anything, "resource_type_1", "role_id").
			Return([]interface{}{"addOnBehalfApprovedNotification-permission-1"}, nil)
		s.mockIAMManager.On("ParseConfig", mock.Anything, mock.Anything).Return(nil, nil)
		s.mockIAMManager.On("GetClient", mock.Anything, mock.Anything).Return(s.mockIAMClient, nil)
		s.mockIAMClient.On("GetUser", accountID).Return(expectedCreatorUser, nil)
		s.mockApprovalService.On("AdvanceApproval", mock.Anything, mock.Anything).Return(nil)
		s.mockRepository.
			On("BulkUpsert", expectedAppealsInsertionParam).
			Return(nil).
			Run(func(args mock.Arguments) {
				appeals := args.Get(0).([]*domain.Appeal)
				for i, a := range appeals {
					a.ID = expectedResult[i].ID
					for j, approval := range a.Approvals {
						approval.ID = expectedResult[i].Approvals[j].ID
					}
				}
			}).
			Once()
		s.mockNotifier.On("Notify", mock.Anything).Return(nil).Once()
		s.mockAuditLogger.On("Log", mock.Anything, appeal.AuditKeyBulkInsert, mock.Anything).Return(nil).Once()

		appeals := []*domain.Appeal{
			{
				CreatedBy:  accountID,
				AccountID:  accountID,
				ResourceID: "1",
				Resource: &domain.Resource{
					ID:  "1",
					URN: "urn",
				},
				Role: "role_id",
			},
			{
				CreatedBy:  accountID,
				AccountID:  "user@email.com",
				ResourceID: "2",
				Resource: &domain.Resource{
					ID:  "2",
					URN: "urn",
				},
				Role: "role_id",
			},
		}
		actualError := s.service.Create(context.Background(), appeals)

		s.Nil(actualError)
		s.Equal(expectedResult, appeals)
		s.mockProviderService.AssertExpectations(s.T())
		s.mockRepository.AssertExpectations(s.T())
	})

	s.Run("additional appeal creation", func() {
		s.Run("should use the overridding policy", func() {
			input := &domain.Appeal{
				ResourceID:    uuid.New().String(),
				AccountID:     "user@example.com",
				AccountType:   domain.DefaultAppealAccountType,
				CreatedBy:     "user@example.com",
				Role:          "addOnBehalfApprovedNotification-role",
				PolicyID:      "addOnBehalfApprovedNotification-policy",
				PolicyVersion: 99,
			}
			dummyResource := &domain.Resource{
				ID:           input.ResourceID,
				ProviderType: "addOnBehalfApprovedNotification-provider-type",
				ProviderURN:  "addOnBehalfApprovedNotification-provider-urn",
				Type:         "addOnBehalfApprovedNotification-type",
				URN:          "addOnBehalfApprovedNotification-urn",
			}
			expectedPermissions := []string{
				"addOnBehalfApprovedNotification-permission-1",
				"addOnBehalfApprovedNotification-permission-2",
			}
			dummyProvider := &domain.Provider{
				Type: dummyResource.ProviderType,
				URN:  dummyResource.ProviderURN,
				Config: &domain.ProviderConfig{
					Type: dummyResource.ProviderType,
					URN:  dummyResource.ProviderURN,
					Resources: []*domain.ResourceConfig{
						{
							Type: dummyResource.Type,
							Policy: &domain.PolicyConfig{
								ID:      "addOnBehalfApprovedNotification-dummy-policy",
								Version: 1,
							},
							Roles: []*domain.Role{
								{
									ID: input.Role,
									Permissions: []interface{}{
										expectedPermissions[0],
										expectedPermissions[1],
									},
								},
							},
						},
					},
				},
			}
			dummyPolicy := &domain.Policy{
				ID:      "addOnBehalfApprovedNotification-dummy-policy",
				Version: 1,
			}
			overriddingPolicy := &domain.Policy{
				ID:      input.PolicyID,
				Version: input.PolicyVersion,
				Steps: []*domain.Step{
					{
						Name:      "addOnBehalfApprovedNotification-approval",
						Strategy:  "auto",
						ApproveIf: "true",
					},
				},
			}

			s.mockResourceService.On("Find", mock.Anything, mock.Anything).Return([]*domain.Resource{dummyResource}, nil).Once()
			s.mockProviderService.On("Find", mock.Anything).Return([]*domain.Provider{dummyProvider}, nil).Once()
			s.mockPolicyService.On("Find", mock.Anything).Return([]*domain.Policy{dummyPolicy, overriddingPolicy}, nil).Once()
			s.mockRepository.On("Find", mock.Anything).Return([]*domain.Appeal{}, nil).Once()
			s.mockAccessService.EXPECT().
				List(mock.AnythingOfType("*context.emptyCtx"), mock.AnythingOfType("domain.ListAccessesFilter")).
				Return([]domain.Access{}, nil).Once()
			s.mockProviderService.On("ValidateAppeal", mock.Anything, mock.Anything, mock.Anything).Return(nil)
			s.mockProviderService.On("GetPermissions", mock.Anything, dummyProvider.Config, dummyResource.Type, input.Role).
				Return(dummyProvider.Config.Resources[0].Roles[0].Permissions, nil)
			s.mockIAMManager.On("ParseConfig", mock.Anything, mock.Anything).Return(nil, nil)
			s.mockIAMManager.On("GetClient", mock.Anything, mock.Anything).Return(s.mockIAMClient, nil)
			s.mockIAMClient.On("GetUser", input.AccountID).Return(map[string]interface{}{}, nil)
			s.mockApprovalService.On("AdvanceApproval", mock.Anything, mock.Anything).Return(nil)
			s.mockRepository.On("BulkUpsert", mock.Anything).Return(nil).Once()
			s.mockNotifier.On("Notify", mock.Anything).Return(nil).Once()
			s.mockAuditLogger.On("Log", mock.Anything, appeal.AuditKeyBulkInsert, mock.Anything).Return(nil).Once()

			err := s.service.Create(context.Background(), []*domain.Appeal{input}, appeal.CreateWithAdditionalAppeal())

			s.NoError(err)
			s.Equal("addOnBehalfApprovedNotification-approval", input.Approvals[0].Name)
			s.Equal(expectedPermissions, input.Permissions)
		})
	})
}

func (s *ServiceTestSuite) TestCreateAppeal__WithExistingAppealAndWithAutoApprovalSteps() {
	s.setup()

	timeNow := time.Now()
	appeal.TimeNow = func() time.Time {
		return timeNow
	}

	accountID := "addOnBehalfApprovedNotification@email.com"
	resourceIDs := []string{"1"}
	var resources []*domain.Resource
	for _, id := range resourceIDs {
		resources = append(resources, &domain.Resource{
			ID:           id,
			Type:         "resource_type_1",
			ProviderType: "provider_type",
			ProviderURN:  "provider1",
			Details: map[string]interface{}{
				"owner": []string{"resource.owner@email.com"},
			},
		})
	}

	providers := []*domain.Provider{
		{
			ID:   "1",
			Type: "provider_type",
			URN:  "provider1",
			Config: &domain.ProviderConfig{
				Appeal: &domain.AppealConfig{
					AllowPermanentAccess:         true,
					AllowActiveAccessExtensionIn: "24h",
				},
				Resources: []*domain.ResourceConfig{
					{
						Type: "resource_type_1",
						Policy: &domain.PolicyConfig{
							ID:      "policy_1",
							Version: 1,
						},
						Roles: []*domain.Role{
							{
								ID:          "role_id",
								Permissions: []interface{}{"addOnBehalfApprovedNotification-permission"},
							},
						},
					},
				},
			},
		},
	}

	expectedExistingAppeals := []*domain.Appeal{}
	currentActiveAccess := domain.Access{
		ID:         "99",
		AccountID:  accountID,
		ResourceID: "1",
		Resource: &domain.Resource{
			ID:  "1",
			URN: "urn",
		},
		Role:   "role_id",
		Status: domain.AppealStatusActive,
	}
	expectedExistingAccesses := []domain.Access{currentActiveAccess}

	policies := []*domain.Policy{
		{
			ID:      "policy_1",
			Version: 1,
			Steps: []*domain.Step{
				{
					Name:        "step_1",
					Strategy:    "auto",
					AllowFailed: false,
					ApproveIf:   "1==1",
				},
			},
			IAM: &domain.IAMConfig{
				Provider: "http",
				Config: map[string]interface{}{
					"url": "http://localhost",
				},
			},
		},
	}

	expectedCreatorUser := map[string]interface{}{
		"managers": []interface{}{"user.approver@email.com"},
	}
	var expectedAppealsInsertionParam []*domain.Appeal

	for i, r := range resourceIDs {
		expectedAppealsInsertionParam = append(expectedAppealsInsertionParam, &domain.Appeal{
			ResourceID:    r,
			Resource:      resources[i],
			PolicyID:      "policy_1",
			PolicyVersion: 1,
			Status:        domain.AppealStatusActive,
			AccountID:     accountID,
			AccountType:   domain.DefaultAppealAccountType,
			CreatedBy:     accountID,
			Creator:       expectedCreatorUser,
			Role:          "role_id",
			Permissions:   []string{"addOnBehalfApprovedNotification-permission"},
			Approvals: []*domain.Approval{
				{
					Name:          "step_1",
					Index:         0,
					Status:        domain.ApprovalStatusApproved,
					PolicyID:      "policy_1",
					PolicyVersion: 1,
				},
			},
			Access: &domain.Access{
				ResourceID:  r,
				Status:      domain.AccessStatusActive,
				AccountID:   accountID,
				AccountType: domain.DefaultAppealAccountType,
				Role:        "role_id",
				Permissions: []string{"test-permission"},
				Resource:    resources[i],
			},
		})
	}

	expectedResult := []*domain.Appeal{
		{
			ID:            "1",
			ResourceID:    "1",
			Resource:      resources[0],
			PolicyID:      "policy_1",
			PolicyVersion: 1,
			Status:        domain.AppealStatusActive,
			AccountID:     accountID,
			AccountType:   domain.DefaultAppealAccountType,
			CreatedBy:     accountID,
			Creator:       expectedCreatorUser,
			Role:          "role_id",
			Permissions:   []string{"addOnBehalfApprovedNotification-permission"},
			Approvals: []*domain.Approval{
				{
					ID:            "1",
					Name:          "step_1",
					Index:         0,
					Status:        domain.ApprovalStatusApproved,
					PolicyID:      "policy_1",
					PolicyVersion: 1,
				},
			},
			Access: &domain.Access{
				ResourceID:  "1",
				Status:      domain.AccessStatusActive,
				AccountID:   accountID,
				AccountType: domain.DefaultAppealAccountType,
				Role:        "role_id",
				Permissions: []string{"test-permission"},
				Resource:    resources[0],
			},
		},
	}

	appeals := []*domain.Appeal{
		{
			CreatedBy:  accountID,
			AccountID:  accountID,
			ResourceID: "1",
			Resource: &domain.Resource{
				ID:  "1",
				URN: "urn",
			},
			Role: "role_id",
		},
	}

	expectedResourceFilters := map[string]interface{}{"ids": resourceIDs}
	s.mockResourceService.On("Find", mock.Anything, expectedResourceFilters).Return(resources, nil).Once()
	s.mockProviderService.On("Find", mock.Anything).Return(providers, nil).Once()
	s.mockPolicyService.On("Find", mock.Anything).Return(policies, nil).Once()
	expectedExistingAppealsFilters := &domain.ListAppealsFilter{
		Statuses: []string{domain.AppealStatusPending},
	}
	s.mockRepository.On("Find", expectedExistingAppealsFilters).Return(expectedExistingAppeals, nil).Once()
	s.mockAccessService.EXPECT().
		List(mock.AnythingOfType("*context.emptyCtx"), domain.ListAccessesFilter{
			Statuses: []string{domain.AppealStatusActive},
		}).
		Return(expectedExistingAccesses, nil).Once()
	s.mockProviderService.On("ValidateAppeal", mock.Anything, mock.Anything, mock.Anything).Return(nil)
	s.mockProviderService.On("GetPermissions", mock.Anything, mock.Anything, mock.Anything, mock.Anything).
		Return([]interface{}{"addOnBehalfApprovedNotification-permission"}, nil)
	s.mockIAMManager.On("ParseConfig", mock.Anything, mock.Anything).Return(nil, nil)
	s.mockIAMManager.On("GetClient", mock.Anything).Return(s.mockIAMClient, nil)
	s.mockIAMClient.On("GetUser", accountID).Return(expectedCreatorUser, nil)
	s.mockApprovalService.On("AdvanceApproval", mock.Anything, appeals[0]).
		Return(nil).
		Run(func(args mock.Arguments) {
			ap := args.Get(1).(*domain.Appeal)
			ap.Status = domain.AppealStatusActive
			ap.Approvals[0].Status = domain.ApprovalStatusApproved
		})

<<<<<<< HEAD
	expectedExistingActiveAppealsFilters := &domain.ListAppealsFilter{
		AccountID:  "addOnBehalfApprovedNotification@email.com",
		ResourceID: "1",
		Role:       "role_id",
		Statuses:   []string{domain.AppealStatusActive},
=======
	s.mockAccessService.EXPECT().
		List(mock.AnythingOfType("*context.emptyCtx"), domain.ListAccessesFilter{
			AccountIDs:  []string{accountID},
			ResourceIDs: []string{"1"},
			Statuses:    []string{string(domain.AccessStatusActive)},
			Permissions: []string{"test-permission"},
		}).Return(expectedExistingAccesses, nil).Once()
	preparedAccess := &domain.Access{
		Status:      domain.AccessStatusActive,
		AccountID:   accountID,
		AccountType: domain.DefaultAppealAccountType,
		ResourceID:  "1",
		Role:        "role_id",
		Permissions: []string{"test-permission"},
>>>>>>> c09fe487
	}
	s.mockAccessService.EXPECT().
		Prepare(mock.AnythingOfType("*context.emptyCtx"), mock.AnythingOfType("domain.Appeal")).
		Return(preparedAccess, nil).Once()
	s.mockAccessService.EXPECT().
		Revoke(mock.AnythingOfType("*context.emptyCtx"), currentActiveAccess.ID, domain.SystemActorName, appeal.RevokeReasonForExtension,
			mock.AnythingOfType("access.Option"), mock.AnythingOfType("access.Option"),
		).
		Return(preparedAccess, nil).Once()

	s.mockPolicyService.On("GetOne", mock.Anything, "policy_1", uint(1)).Return(policies[0], nil).Once()

	s.mockResourceService.On("Get", mock.Anything, appeals[0].Resource).Return(resources[0], nil).Once()
	s.mockProviderService.On("GrantAccess", mock.Anything, appeals[0]).Return(nil).Once()

	s.mockRepository.
		On("BulkUpsert", expectedAppealsInsertionParam).
		Return(nil).
		Run(func(args mock.Arguments) {
			appeals := args.Get(0).([]*domain.Appeal)
			for i, a := range appeals {
				if a.Status == domain.AppealStatusTerminated {
					continue
				}
				a.ID = expectedResult[i].ID
				for j, approval := range a.Approvals {
					approval.ID = expectedResult[i].Approvals[j].ID
				}
			}
		}).
		Once()
	s.mockNotifier.On("Notify", mock.Anything).Return(nil).Once()
	s.mockAuditLogger.On("Log", mock.Anything, appeal.AuditKeyBulkInsert, mock.Anything).Return(nil).Once()

	actualError := s.service.Create(context.Background(), appeals)

	s.Nil(actualError)
	s.Equal(expectedResult, appeals)
}

func (s *ServiceTestSuite) MakeAction() {
	timeNow := time.Now()
	appeal.TimeNow = func() time.Time {
		return timeNow
	}
	s.Run("should return error if approval action parameter is invalid", func() {
		invalidApprovalActionParameters := []domain.ApprovalAction{
			{
				ApprovalName: "approval_1",
				Actor:        "user@email.com",
				Action:       "name",
			},
			{
				AppealID: "1",
				Actor:    "user@email.com",
				Action:   "name",
			},
			{
				AppealID:     "1",
				ApprovalName: "approval_1",
				Actor:        "invalidemail",
				Action:       "name",
			},
			{
				AppealID:     "1",
				ApprovalName: "approval_1",
				Action:       "name",
			},
			{
				AppealID:     "1",
				ApprovalName: "approval_1",
				Actor:        "user@email.com",
			},
		}

		for _, param := range invalidApprovalActionParameters {
			actualResult, actualError := s.service.MakeAction(context.Background(), param)

			s.Nil(actualResult)
			s.Error(actualError)
		}
	})

	validApprovalActionParam := domain.ApprovalAction{
		AppealID:     "1",
		ApprovalName: "approval_1",
		Actor:        "user@email.com",
		Action:       "approve",
	}

	s.Run("should return error if got any from repository while getting appeal details", func() {
		expectedError := errors.New("repository error")
		s.mockRepository.On("GetByID", mock.Anything).Return(nil, expectedError).Once()

		actualResult, actualError := s.service.MakeAction(context.Background(), validApprovalActionParam)

		s.Nil(actualResult)
		s.EqualError(actualError, expectedError.Error())
	})

	s.Run("should return error if appeal not found", func() {
		s.mockRepository.On("GetByID", validApprovalActionParam.AppealID).Return(nil, appeal.ErrAppealNotFound).Once()

		actualResult, actualError := s.service.MakeAction(context.Background(), validApprovalActionParam)

		s.Nil(actualResult)
		s.EqualError(actualError, appeal.ErrAppealNotFound.Error())
	})

	s.Run("should return error based on statuses conditions", func() {
		testCases := []struct {
			name          string
			appealStatus  string
			approvals     []*domain.Approval
			expectedError error
		}{
			{
				name:          "appeal not eligible, status: active",
				appealStatus:  domain.AppealStatusActive,
				expectedError: appeal.ErrAppealStatusApproved,
			},
			{
				name:          "appeal not eligible, status: rejected",
				appealStatus:  domain.AppealStatusRejected,
				expectedError: appeal.ErrAppealStatusRejected,
			},
			{
				name:          "appeal not eligible, status: terminated",
				appealStatus:  domain.AppealStatusTerminated,
				expectedError: appeal.ErrAppealStatusTerminated,
			},
			{
				name:          "invalid appeal status",
				appealStatus:  "invalidstatus",
				expectedError: appeal.ErrAppealStatusUnrecognized,
			},
			{
				name:         "previous approval step still on pending",
				appealStatus: domain.AppealStatusPending,
				approvals: []*domain.Approval{
					{
						Name:   "approval_0",
						Status: domain.ApprovalStatusPending,
					},
					{
						Name:   "approval_1",
						Status: domain.ApprovalStatusPending,
					},
				},
				expectedError: appeal.ErrApprovalDependencyIsPending,
			},
			{
				name:         "found one previous approval is reject",
				appealStatus: domain.AppealStatusPending,
				approvals: []*domain.Approval{
					{
						Name:   "approval_0",
						Status: domain.ApprovalStatusRejected,
					},
					{
						Name:   "approval_1",
						Status: domain.ApprovalStatusPending,
					},
				},
				expectedError: appeal.ErrAppealStatusRejected,
			},
			{
				name:         "invalid approval status",
				appealStatus: domain.AppealStatusPending,
				approvals: []*domain.Approval{
					{
						Name:   "approval_0",
						Status: "invalidstatus",
					},
					{
						Name:   "approval_1",
						Status: domain.ApprovalStatusPending,
					},
				},
				expectedError: appeal.ErrApprovalStatusUnrecognized,
			},
			{
				name:         "approval step already approved",
				appealStatus: domain.AppealStatusPending,
				approvals: []*domain.Approval{
					{
						Name:   "approval_0",
						Status: domain.ApprovalStatusApproved,
					},
					{
						Name:   "approval_1",
						Status: domain.ApprovalStatusApproved,
					},
				},
				expectedError: appeal.ErrApprovalStatusApproved,
			},
			{
				name:         "approval step already rejected",
				appealStatus: domain.AppealStatusPending,
				approvals: []*domain.Approval{
					{
						Name:   "approval_0",
						Status: domain.ApprovalStatusApproved,
					},
					{
						Name:   "approval_1",
						Status: domain.ApprovalStatusRejected,
					},
				},
				expectedError: appeal.ErrApprovalStatusRejected,
			},
			{
				name:         "approval step already skipped",
				appealStatus: domain.AppealStatusPending,
				approvals: []*domain.Approval{
					{
						Name:   "approval_0",
						Status: domain.ApprovalStatusApproved,
					},
					{
						Name:   "approval_1",
						Status: domain.ApprovalStatusSkipped,
					},
				},
				expectedError: appeal.ErrApprovalStatusSkipped,
			},
			{
				name:         "invalid approval status",
				appealStatus: domain.AppealStatusPending,
				approvals: []*domain.Approval{
					{
						Name:   "approval_0",
						Status: domain.ApprovalStatusApproved,
					},
					{
						Name:   "approval_1",
						Status: "invalidstatus",
					},
				},
				expectedError: appeal.ErrApprovalStatusUnrecognized,
			},
			{
				name:         "user doesn't have permission",
				appealStatus: domain.AppealStatusPending,
				approvals: []*domain.Approval{
					{
						Name:   "approval_0",
						Status: domain.ApprovalStatusApproved,
					},
					{
						Name:      "approval_1",
						Status:    domain.ApprovalStatusPending,
						Approvers: []string{"another.user@email.com"},
					},
				},
				expectedError: appeal.ErrActionForbidden,
			},
			{
				name:         "approval step not found",
				appealStatus: domain.AppealStatusPending,
				approvals: []*domain.Approval{
					{
						Name:   "approval_0",
						Status: domain.ApprovalStatusApproved,
					},
					{
						Name:   "approval_x",
						Status: domain.ApprovalStatusApproved,
					},
				},
				expectedError: appeal.ErrApprovalNotFound,
			},
		}

		for _, tc := range testCases {
			expectedAppeal := &domain.Appeal{
				ID:        validApprovalActionParam.AppealID,
				Status:    tc.appealStatus,
				Approvals: tc.approvals,
			}
			s.mockRepository.On("GetByID", validApprovalActionParam.AppealID).Return(expectedAppeal, nil).Once()

			actualResult, actualError := s.service.MakeAction(context.Background(), validApprovalActionParam)

			s.Nil(actualResult)
			s.EqualError(actualError, tc.expectedError.Error())
		}
	})

	expectedAppeal := &domain.Appeal{
		ID:     validApprovalActionParam.AppealID,
		Status: domain.AppealStatusPending,
		Approvals: []*domain.Approval{
			{
				Name:   "approval_0",
				Status: domain.ApprovalStatusApproved,
			},
			{
				Name:      "approval_1",
				Status:    domain.ApprovalStatusPending,
				Approvers: []string{"user@email.com"},
			},
		},
		PolicyID:      "policy-addOnBehalfApprovedNotification",
		PolicyVersion: 1,
	}

	s.Run("should return error if got any from policy service", func() {
		s.mockRepository.On("GetByID", validApprovalActionParam.AppealID).Return(expectedAppeal, nil).Once()
		s.mockApprovalService.On("AdvanceApproval", mock.Anything, expectedAppeal).Return(nil).Once()
		expectedError := errors.New("policy service error")
		s.mockRepository.On("Find", mock.Anything).Return([]*domain.Appeal{}, nil).Once()
		s.mockPolicyService.
			On("GetOne", expectedAppeal.PolicyID, expectedAppeal.PolicyVersion).
			Return(nil, expectedError).
			Once()

		actualResult, actualError := s.service.MakeAction(context.Background(), validApprovalActionParam)

		s.Nil(actualResult)
		s.Contains(actualError.Error(), expectedError.Error())
	})

	expectedPolicy := &domain.Policy{
		ID:      expectedAppeal.PolicyID,
		Version: expectedAppeal.PolicyVersion,
	}

	s.Run("should return error if got any from repository while updating appeal", func() {
		expectedAppeal := &domain.Appeal{
			ID:     validApprovalActionParam.AppealID,
			Status: domain.AppealStatusPending,
			Approvals: []*domain.Approval{
				{
					Name:   "approval_0",
					Status: domain.ApprovalStatusApproved,
				},
				{
					Name:      "approval_1",
					Status:    domain.ApprovalStatusPending,
					Approvers: []string{"user@email.com"},
				},
			},
			PolicyID:      "policy-addOnBehalfApprovedNotification",
			PolicyVersion: 1,
		}

		s.mockRepository.On("GetByID", validApprovalActionParam.AppealID).Return(expectedAppeal, nil).Once()
		expectedError := errors.New("repository error")
		s.mockApprovalService.On("AdvanceApproval", mock.Anything, expectedAppeal).Return(nil).Once()
		s.mockRepository.On("Find", mock.Anything).Return([]*domain.Appeal{}, nil).Once()
		s.mockPolicyService.
			On("GetOne", expectedAppeal.PolicyID, expectedAppeal.PolicyVersion).
			Return(expectedPolicy, nil).
			Once()
		s.mockProviderService.On("GrantAccess", mock.Anything, expectedAppeal).Return(nil).Once()
		s.mockRepository.On("Update", mock.Anything).Return(expectedError)
		s.mockProviderService.On("RevokeAccess", mock.Anything, expectedAppeal).Return(nil).Once()

		actualResult, actualError := s.service.MakeAction(context.Background(), validApprovalActionParam)

		s.Nil(actualResult)
		s.EqualError(actualError, expectedError.Error())
	})

	s.Run("should terminate existing active access if present", func() {
		action := domain.ApprovalAction{
			AppealID:     "1",
			ApprovalName: "addOnBehalfApprovedNotification-approval-step",
			Action:       "approve",
			Actor:        "approver@example.com",
		}
		appealDetails := &domain.Appeal{
			ID:         "1",
			AccountID:  "user@example.com",
			ResourceID: "1",
			Role:       "addOnBehalfApprovedNotification-role",
			Status:     domain.AppealStatusPending,
			Approvals: []*domain.Approval{
				{
					Name:      "addOnBehalfApprovedNotification-approval-step",
					Status:    domain.ApprovalStatusPending,
					Approvers: []string{"approver@example.com"},
				},
			},
		}
		existingAppeals := []*domain.Appeal{
			{
				ID:         "2",
				Status:     domain.AppealStatusActive,
				AccountID:  "user@example.com",
				ResourceID: "1",
				Role:       "addOnBehalfApprovedNotification-role",
			},
		}
		expectedTerminatedAppeal := &domain.Appeal{}
		*expectedTerminatedAppeal = *existingAppeals[0]
		expectedTerminatedAppeal.Status = domain.AppealStatusTerminated

		s.mockRepository.On("GetByID", action.AppealID).Return(appealDetails, nil).Once()
		s.mockApprovalService.On("AdvanceApproval", mock.Anything, appealDetails).Return(nil).Once()
		s.mockRepository.On("Find", &domain.ListAppealsFilter{
			AccountID:  appealDetails.AccountID,
			ResourceID: appealDetails.ResourceID,
			Role:       appealDetails.Role,
			Statuses:   []string{domain.AppealStatusActive},
		}).
			Return(existingAppeals, nil).
			Once()
		s.mockPolicyService.
			On("GetOne", mock.Anything, mock.Anything).
			Return(expectedPolicy, nil).
			Once()
		s.mockProviderService.On("GrantAccess", mock.Anything, appealDetails).Return(nil).Once()
		s.mockRepository.On("Update", expectedTerminatedAppeal).Return(nil).Once()
		s.mockRepository.On("Update", appealDetails).Return(nil).Once()
		s.mockNotifier.On("Notify", mock.Anything).Return(nil).Once()

		_, actualError := s.service.MakeAction(context.Background(), action)
		s.Nil(actualError)
	})

	s.Run("should return updated appeal on success", func() {
		creator := "creator@email.com"
		user := "user@email.com"
		testCases := []struct {
			name                   string
			expectedApprovalAction domain.ApprovalAction
			expectedAppealDetails  *domain.Appeal
			expectedResult         *domain.Appeal
			expectedNotifications  []domain.Notification
		}{
			{
				name:                   "approve",
				expectedApprovalAction: validApprovalActionParam,
				expectedAppealDetails: &domain.Appeal{
					ID:         validApprovalActionParam.AppealID,
					AccountID:  "user@email.com",
					CreatedBy:  creator,
					ResourceID: "1",
					Role:       "addOnBehalfApprovedNotification-role",
					Resource: &domain.Resource{
						ID:           "1",
						URN:          "urn",
						Name:         "addOnBehalfApprovedNotification-resource-name",
						ProviderType: "addOnBehalfApprovedNotification-provider",
					},
					Status: domain.AppealStatusPending,
					Approvals: []*domain.Approval{
						{
							Name:   "approval_0",
							Status: domain.ApprovalStatusApproved,
						},
						{
							Name:      "approval_1",
							Status:    domain.ApprovalStatusPending,
							Approvers: []string{"user@email.com"},
						},
					},
				},
				expectedResult: &domain.Appeal{
					ID:         validApprovalActionParam.AppealID,
					AccountID:  "user@email.com",
					CreatedBy:  creator,
					ResourceID: "1",
					Role:       "addOnBehalfApprovedNotification-role",
					Resource: &domain.Resource{
						ID:           "1",
						URN:          "urn",
						Name:         "addOnBehalfApprovedNotification-resource-name",
						ProviderType: "addOnBehalfApprovedNotification-provider",
					},
					Status: domain.AppealStatusActive,
					Approvals: []*domain.Approval{
						{
							Name:   "approval_0",
							Status: domain.ApprovalStatusApproved,
						},
						{
							Name:      "approval_1",
							Status:    domain.ApprovalStatusApproved,
							Approvers: []string{"user@email.com"},
							Actor:     &user,
							UpdatedAt: timeNow,
						},
					},
				},
				expectedNotifications: []domain.Notification{
					{
						User: creator,
						Message: domain.NotificationMessage{
							Type: domain.NotificationTypeAppealApproved,
							Variables: map[string]interface{}{
								"resource_name": "addOnBehalfApprovedNotification-resource-name (addOnBehalfApprovedNotification-provider: urn)",
								"role":          "addOnBehalfApprovedNotification-role",
							},
						},
					},
				},
			},
			{
				name: "reject",
				expectedApprovalAction: domain.ApprovalAction{
					AppealID:     "1",
					ApprovalName: "approval_1",
					Actor:        "user@email.com",
					Action:       domain.AppealActionNameReject,
					Reason:       "addOnBehalfApprovedNotification-reason",
				},
				expectedAppealDetails: &domain.Appeal{
					ID:         validApprovalActionParam.AppealID,
					AccountID:  "user@email.com",
					CreatedBy:  creator,
					ResourceID: "1",
					Role:       "addOnBehalfApprovedNotification-role",
					Resource: &domain.Resource{
						ID:           "1",
						URN:          "urn",
						Name:         "addOnBehalfApprovedNotification-resource-name",
						ProviderType: "addOnBehalfApprovedNotification-provider",
					},
					Status: domain.AppealStatusPending,
					Approvals: []*domain.Approval{
						{
							Name:   "approval_0",
							Status: domain.ApprovalStatusApproved,
						},
						{
							Name:      "approval_1",
							Status:    domain.ApprovalStatusPending,
							Approvers: []string{"user@email.com"},
						},
					},
				},
				expectedResult: &domain.Appeal{
					ID:         validApprovalActionParam.AppealID,
					AccountID:  "user@email.com",
					CreatedBy:  creator,
					ResourceID: "1",
					Role:       "addOnBehalfApprovedNotification-role",
					Resource: &domain.Resource{
						ID:           "1",
						URN:          "urn",
						Name:         "addOnBehalfApprovedNotification-resource-name",
						ProviderType: "addOnBehalfApprovedNotification-provider",
					},
					Status: domain.AppealStatusRejected,
					Approvals: []*domain.Approval{
						{
							Name:   "approval_0",
							Status: domain.ApprovalStatusApproved,
						},
						{
							Name:      "approval_1",
							Status:    domain.ApprovalStatusRejected,
							Approvers: []string{"user@email.com"},
							Actor:     &user,
							Reason:    "addOnBehalfApprovedNotification-reason",
							UpdatedAt: timeNow,
						},
					},
				},
				expectedNotifications: []domain.Notification{
					{
						User: creator,
						Message: domain.NotificationMessage{
							Type: domain.NotificationTypeAppealRejected,
							Variables: map[string]interface{}{
								"resource_name": "addOnBehalfApprovedNotification-resource-name (addOnBehalfApprovedNotification-provider: urn)",
								"role":          "addOnBehalfApprovedNotification-role",
							},
						},
					},
				},
			},
			{
				name: "reject in the middle step",
				expectedApprovalAction: domain.ApprovalAction{
					AppealID:     "1",
					ApprovalName: "approval_1",
					Actor:        user,
					Action:       domain.AppealActionNameReject,
				},
				expectedAppealDetails: &domain.Appeal{
					ID:         validApprovalActionParam.AppealID,
					AccountID:  "user@email.com",
					CreatedBy:  creator,
					ResourceID: "1",
					Role:       "addOnBehalfApprovedNotification-role",
					Resource: &domain.Resource{
						ID:           "1",
						URN:          "urn",
						Name:         "addOnBehalfApprovedNotification-resource-name",
						ProviderType: "addOnBehalfApprovedNotification-provider",
					},
					Status: domain.AppealStatusPending,
					Approvals: []*domain.Approval{
						{
							Name:   "approval_0",
							Status: domain.ApprovalStatusApproved,
						},
						{
							Name:      "approval_1",
							Status:    domain.ApprovalStatusPending,
							Approvers: []string{"user@email.com"},
						},
						{
							Name:   "approval_2",
							Status: domain.ApprovalStatusPending,
						},
					},
				},
				expectedResult: &domain.Appeal{
					ID:         validApprovalActionParam.AppealID,
					AccountID:  "user@email.com",
					CreatedBy:  creator,
					ResourceID: "1",
					Role:       "addOnBehalfApprovedNotification-role",
					Resource: &domain.Resource{
						ID:           "1",
						URN:          "urn",
						Name:         "addOnBehalfApprovedNotification-resource-name",
						ProviderType: "addOnBehalfApprovedNotification-provider",
					},
					Status: domain.AppealStatusRejected,
					Approvals: []*domain.Approval{
						{
							Name:   "approval_0",
							Status: domain.ApprovalStatusApproved,
						},
						{
							Name:      "approval_1",
							Status:    domain.ApprovalStatusRejected,
							Approvers: []string{"user@email.com"},
							Actor:     &user,
							UpdatedAt: timeNow,
						},
						{
							Name:      "approval_2",
							Status:    domain.ApprovalStatusSkipped,
							UpdatedAt: timeNow,
						},
					},
				},
				expectedNotifications: []domain.Notification{
					{
						User: creator,
						Message: domain.NotificationMessage{
							Type: domain.NotificationTypeAppealRejected,
							Variables: map[string]interface{}{
								"resource_name": "addOnBehalfApprovedNotification-resource-name (addOnBehalfApprovedNotification-provider: urn)",
								"role":          "addOnBehalfApprovedNotification-role",
							},
						},
					},
				},
			},
			{
				name: "should notify the next approvers if there's still manual approvals remaining ahead after approved",
				expectedApprovalAction: domain.ApprovalAction{
					AppealID:     validApprovalActionParam.AppealID,
					ApprovalName: "approval_0",
					Actor:        user,
					Action:       domain.AppealActionNameApprove,
				},
				expectedAppealDetails: &domain.Appeal{
					ID:         validApprovalActionParam.AppealID,
					AccountID:  "user@email.com",
					CreatedBy:  creator,
					ResourceID: "1",
					Role:       "addOnBehalfApprovedNotification-role",
					Resource: &domain.Resource{
						ID:           "1",
						URN:          "urn",
						Name:         "addOnBehalfApprovedNotification-resource-name",
						ProviderType: "addOnBehalfApprovedNotification-provider",
					},
					Status: domain.AppealStatusPending,
					Approvals: []*domain.Approval{
						{
							Name:      "approval_0",
							Status:    domain.ApprovalStatusPending,
							Approvers: []string{user},
						},
						{
							Name:   "approval_1",
							Status: domain.ApprovalStatusPending,
							Approvers: []string{
								"nextapprover1@email.com",
								"nextapprover2@email.com",
							},
						},
					},
				},
				expectedResult: &domain.Appeal{
					ID:         validApprovalActionParam.AppealID,
					AccountID:  "user@email.com",
					CreatedBy:  creator,
					ResourceID: "1",
					Role:       "addOnBehalfApprovedNotification-role",
					Resource: &domain.Resource{
						ID:           "1",
						URN:          "urn",
						Name:         "addOnBehalfApprovedNotification-resource-name",
						ProviderType: "addOnBehalfApprovedNotification-provider",
					},
					Status: domain.AppealStatusPending,
					Approvals: []*domain.Approval{
						{
							Name:      "approval_0",
							Status:    domain.ApprovalStatusApproved,
							Approvers: []string{user},
							Actor:     &user,
							UpdatedAt: timeNow,
						},
						{
							Name:   "approval_1",
							Status: domain.ApprovalStatusPending,
							Approvers: []string{
								"nextapprover1@email.com",
								"nextapprover2@email.com",
							},
						},
					},
				},
				expectedNotifications: []domain.Notification{
					{
						User: "nextapprover1@email.com",
						Message: domain.NotificationMessage{
							Type: domain.NotificationTypeApproverNotification,
							Variables: map[string]interface{}{
								"resource_name": "addOnBehalfApprovedNotification-resource-name (addOnBehalfApprovedNotification-provider: urn)",
								"role":          "addOnBehalfApprovedNotification-role",
								"requestor":     creator,
								"appeal_id":     validApprovalActionParam.AppealID,
							},
						},
					},
					{
						User: "nextapprover2@email.com",
						Message: domain.NotificationMessage{
							Type: domain.NotificationTypeApproverNotification,
							Variables: map[string]interface{}{
								"resource_name": "addOnBehalfApprovedNotification-resource-name (addOnBehalfApprovedNotification-provider: urn)",
								"role":          "addOnBehalfApprovedNotification-role",
								"requestor":     creator,
								"appeal_id":     validApprovalActionParam.AppealID,
							},
						},
					},
				},
			},
		}
		for _, tc := range testCases {
			s.Run(tc.name, func() {
				s.mockRepository.On("GetByID", validApprovalActionParam.AppealID).
					Return(tc.expectedAppealDetails, nil).
					Once()
				s.mockApprovalService.On("AdvanceApproval", mock.Anything, tc.expectedAppealDetails).
					Return(nil).Once()
				if tc.expectedApprovalAction.Action == "approve" {
					s.mockRepository.On("Find", mock.Anything).
						Return([]*domain.Appeal{}, nil).
						Once()
				}
				s.mockPolicyService.
					On("GetOne", tc.expectedAppealDetails.PolicyID, tc.expectedAppealDetails.PolicyVersion).
					Return(expectedPolicy, nil).
					Once()
				s.mockProviderService.On("GrantAccess", mock.Anything, tc.expectedAppealDetails).
					Return(nil).
					Once()
				s.mockRepository.On("Update", mock.Anything).
					Return(nil).
					Once()
				s.mockNotifier.On("Notify", tc.expectedNotifications).Return(nil).Once()

				actualResult, actualError := s.service.MakeAction(context.Background(), tc.expectedApprovalAction)

				s.Equal(tc.expectedResult, actualResult)
				s.Nil(actualError)
			})
		}
	})
}

// func (s *ServiceTestSuite) TestCancel() {
// 	s.Run("should return error from")
// }

func (s *ServiceTestSuite) TestRevoke() {
	s.Run("should return error if got any while getting appeal details", func() {
		expectedError := errors.New("repository error")
		s.mockRepository.On("GetByID", mock.Anything).Return(nil, expectedError).Once()

		actualResult, actualError := s.service.Revoke(context.Background(), "", "", "")

		s.Nil(actualResult)
		s.EqualError(actualError, expectedError.Error())
	})

	s.Run("should return error if appeal not found", func() {
		s.mockRepository.On("GetByID", mock.Anything).Return(nil, appeal.ErrAppealNotFound).Once()
		expectedError := appeal.ErrAppealNotFound

		actualResult, actualError := s.service.Revoke(context.Background(), "", "", "")

		s.Nil(actualResult)
		s.EqualError(actualError, expectedError.Error())
	})

	appealID := "1"
	actor := "user@email.com"
	reason := "addOnBehalfApprovedNotification-reason"

	appealDetails := &domain.Appeal{
		ID:         appealID,
		ResourceID: "1",
		Resource: &domain.Resource{
			ID:  "1",
			URN: "urn",
		},
		Status: domain.AppealStatusActive,
		Access: &domain.Access{
			Status:    domain.AccessStatusActive,
			AccountID: "test-account-id",
		},
	}

	s.Run("should return error if got any while updating appeal", func() {
		s.mockRepository.On("GetByID", appealID).Return(appealDetails, nil).Once()
		expectedError := errors.New("repository error")
		s.mockRepository.On("Update", mock.Anything).Return(expectedError).Once()

		actualResult, actualError := s.service.Revoke(context.Background(), appealID, actor, reason)

		s.Nil(actualResult)
		s.EqualError(actualError, expectedError.Error())
	})

	s.Run("should return error and rollback updated appeal if failed granting the access to the provider", func() {
		s.mockRepository.On("GetByID", appealID).Return(appealDetails, nil).Once()
		s.mockRepository.On("Update", mock.Anything).Return(nil).Once()
		expectedError := errors.New("provider service error")
		s.mockProviderService.On("RevokeAccess", mock.Anything, mock.Anything).Return(expectedError).Once()
		s.mockRepository.On("Update", appealDetails).Return(nil).Once()

		actualResult, actualError := s.service.Revoke(context.Background(), appealID, actor, reason)

		s.Nil(actualResult)
		s.EqualError(actualError, expectedError.Error())
	})

	s.Run("should return appeal and nil error on success", func() {
		s.mockRepository.On("GetByID", appealID).Return(appealDetails, nil).Once()
		s.mockRepository.On("Update", mock.AnythingOfType("*domain.Appeal")).Return(nil).Once()
		s.mockProviderService.On("RevokeAccess", mock.Anything, mock.AnythingOfType("domain.Access")).Return(nil).Once()
		s.mockNotifier.On("Notify", mock.Anything).Return(nil).Once()
		s.mockAuditLogger.On("Log", mock.Anything, appeal.AuditKeyRevoke, mock.Anything).Return(nil).Once()

		actualResult, actualError := s.service.Revoke(context.Background(), appealID, actor, reason)

		s.mockRepository.AssertExpectations(s.T())
		s.mockProviderService.AssertExpectations(s.T())
		s.Equal(domain.AppealStatusTerminated, actualResult.Status)
		s.Equal(actor, actualResult.RevokedBy)
		s.Equal(reason, actualResult.RevokeReason)
		s.Nil(actualError)
	})
}

func (s *ServiceTestSuite) TestAddApprover() {
	s.Run("should return appeal on success", func() {
		appealID := uuid.New().String()
		approvalID := uuid.New().String()
		approvalName := "addOnBehalfApprovedNotification-approval-name"
		newApprover := "user@example.com"

		testCases := []struct {
			name, appealID, approvalID, newApprover string
		}{
			{
				name:     "with approval ID",
				appealID: appealID, approvalID: approvalID, newApprover: newApprover,
			},
			{
				name:     "with approval name",
				appealID: appealID, approvalID: approvalName, newApprover: newApprover,
			},
		}

		for _, tc := range testCases {
			s.Run(tc.name, func() {
				expectedAppeal := &domain.Appeal{
					ID:     appealID,
					Status: domain.AppealStatusPending,
					Approvals: []*domain.Approval{
						{
							ID:     approvalID,
							Name:   approvalName,
							Status: domain.ApprovalStatusPending,
							Approvers: []string{
								"existing.approver@example.com",
							},
						},
					},
					Resource: &domain.Resource{},
				}
				expectedApproval := &domain.Approval{
					ID:     approvalID,
					Name:   approvalName,
					Status: domain.ApprovalStatusPending,
					Approvers: []string{
						"existing.approver@example.com",
						tc.newApprover,
					},
				}
				s.mockRepository.EXPECT().GetByID(appealID).Return(expectedAppeal, nil).Once()
				s.mockApprovalService.EXPECT().
					AddApprover(mock.AnythingOfType("*context.emptyCtx"), approvalID, newApprover).
					Return(nil).Once()
				s.mockAuditLogger.EXPECT().
					Log(mock.AnythingOfType("*context.emptyCtx"), appeal.AuditKeyAddApprover, expectedApproval).Return(nil).Once()
				s.mockNotifier.EXPECT().Notify(mock.Anything).
					Run(func(notifications []domain.Notification) {
						s.Len(notifications, 1)
						n := notifications[0]
						s.Equal(tc.newApprover, n.User)
						s.Equal(domain.NotificationTypeApproverNotification, n.Message.Type)
					}).
					Return(nil).Once()

				actualAppeal, actualError := s.service.AddApprover(context.Background(), appealID, approvalID, newApprover)

				s.NoError(actualError)
				s.Equal(expectedApproval, actualAppeal.Approvals[0])
				s.mockRepository.AssertExpectations(s.T())
				s.mockApprovalService.AssertExpectations(s.T())
			})
		}
	})

	s.Run("params validation", func() {
		testCases := []struct {
			name, appealID, approvalID, email string
		}{
			{
				name:       "empty appealID",
				approvalID: uuid.New().String(),
				email:      "user@example.com",
			},
			{
				name:     "empty approvalID",
				appealID: uuid.New().String(),
				email:    "user@example.com",
			},
			{
				name:       "empty email",
				appealID:   uuid.New().String(),
				approvalID: uuid.New().String(),
			},
			{
				name:       "invalid email",
				appealID:   uuid.New().String(),
				approvalID: uuid.New().String(),
				email:      "invalid email",
			},
		}

		for _, tc := range testCases {
			s.Run(tc.name, func() {
				appeal, err := s.service.AddApprover(context.Background(), tc.appealID, tc.approvalID, tc.email)

				s.Nil(appeal)
				s.Error(err)
			})
		}
	})

	s.Run("should return error if getting appeal details returns an error", func() {
		expectedError := errors.New("unexpected error")
		s.mockRepository.EXPECT().GetByID(mock.Anything).Return(nil, expectedError).Once()

		appeal, err := s.service.AddApprover(context.Background(), uuid.New().String(), uuid.New().String(), "user@example.com")

		s.Nil(appeal)
		s.ErrorIs(err, expectedError)
		s.mockRepository.AssertExpectations(s.T())
	})

	s.Run("should return error if appeal status is not pending", func() {
		approvalID := uuid.New().String()
		expectedError := appeal.ErrUnableToAddApprover
		expectedAppeal := &domain.Appeal{
			Status: domain.AppealStatusActive,
			Approvals: []*domain.Approval{
				{
					ID: approvalID,
				},
			},
		}
		s.mockRepository.EXPECT().GetByID(mock.Anything).Return(expectedAppeal, nil).Once()

		appeal, err := s.service.AddApprover(context.Background(), uuid.New().String(), approvalID, "user@example.com")

		s.Nil(appeal)
		s.ErrorIs(err, expectedError)
		s.mockRepository.AssertExpectations(s.T())
	})

	s.Run("should return error if approval not found", func() {
		expectedError := appeal.ErrApprovalNotFound
		expectedAppeal := &domain.Appeal{
			Status: domain.AppealStatusPending,
			Approvals: []*domain.Approval{
				{
					ID: "foobar",
				},
			},
		}
		s.mockRepository.EXPECT().GetByID(mock.Anything).Return(expectedAppeal, nil).Once()

		appeal, err := s.service.AddApprover(context.Background(), uuid.New().String(), uuid.New().String(), "user@example.com")

		s.Nil(appeal)
		s.ErrorIs(err, expectedError)
		s.mockRepository.AssertExpectations(s.T())
	})

	s.Run("should return error if approval status is not pending or blocked", func() {
		expectedError := appeal.ErrUnableToAddApprover
		approvalID := uuid.New().String()
		expectedAppeal := &domain.Appeal{
			Status: domain.AppealStatusPending,
			Approvals: []*domain.Approval{
				{
					ID:     approvalID,
					Status: domain.ApprovalStatusApproved,
				},
			},
		}
		s.mockRepository.EXPECT().GetByID(mock.Anything).Return(expectedAppeal, nil).Once()

		appeal, err := s.service.AddApprover(context.Background(), uuid.New().String(), approvalID, "user@example.com")

		s.Nil(appeal)
		s.ErrorIs(err, expectedError)
		s.mockRepository.AssertExpectations(s.T())
	})

	s.Run("should return error if approval is a manual step", func() {
		expectedError := appeal.ErrUnableToAddApprover
		approvalID := uuid.New().String()
		expectedAppeal := &domain.Appeal{
			Status: domain.AppealStatusPending,
			Approvals: []*domain.Approval{
				{
					ID:        approvalID,
					Status:    domain.ApprovalStatusBlocked,
					Approvers: nil,
				},
			},
		}
		s.mockRepository.EXPECT().GetByID(mock.Anything).Return(expectedAppeal, nil).Once()

		appeal, err := s.service.AddApprover(context.Background(), uuid.New().String(), approvalID, "user@example.com")

		s.Nil(appeal)
		s.ErrorIs(err, expectedError)
		s.mockRepository.AssertExpectations(s.T())
	})

	s.Run("should return error if approval service returns an error when adding the new approver", func() {
		expectedError := errors.New("unexpected error")
		approvalID := uuid.New().String()
		expectedAppeal := &domain.Appeal{
			Status: domain.AppealStatusPending,
			Approvals: []*domain.Approval{
				{
					ID:        approvalID,
					Status:    domain.ApprovalStatusPending,
					Approvers: []string{"approver1@example.com"},
				},
			},
		}
		s.mockRepository.EXPECT().GetByID(mock.Anything).Return(expectedAppeal, nil).Once()
		s.mockApprovalService.EXPECT().AddApprover(mock.Anything, mock.Anything, mock.Anything).Return(expectedError).Once()

		appeal, err := s.service.AddApprover(context.Background(), uuid.New().String(), approvalID, "user@example.com")

		s.Nil(appeal)
		s.ErrorIs(err, expectedError)
		s.mockRepository.AssertExpectations(s.T())
	})
}

func (s *ServiceTestSuite) TestDeleteApprover() {
	s.Run("should return nil error on success", func() {
		appealID := uuid.New().String()
		approvalID := uuid.New().String()
		approvalName := "addOnBehalfApprovedNotification-approval-name"
		approverEmail := "user@example.com"

		testCases := []struct {
			name, appealID, approvalID, newApprover string
		}{
			{
				name:     "with approval ID",
				appealID: appealID, approvalID: approvalID, newApprover: approverEmail,
			},
			{
				name:     "with approval name",
				appealID: appealID, approvalID: approvalName, newApprover: approverEmail,
			},
		}

		for _, tc := range testCases {
			s.Run(tc.name, func() {
				expectedAppeal := &domain.Appeal{
					ID:     appealID,
					Status: domain.AppealStatusPending,
					Approvals: []*domain.Approval{
						{
							ID:     approvalID,
							Name:   approvalName,
							Status: domain.ApprovalStatusPending,
							Approvers: []string{
								"approver1@example.com",
								tc.newApprover,
							},
						},
					},
					Resource: &domain.Resource{},
				}
				expectedApproval := &domain.Approval{
					ID:     approvalID,
					Name:   approvalName,
					Status: domain.ApprovalStatusPending,
					Approvers: []string{
						"approver1@example.com",
					},
				}
				s.mockRepository.EXPECT().GetByID(appealID).Return(expectedAppeal, nil).Once()
				s.mockApprovalService.EXPECT().
					DeleteApprover(mock.AnythingOfType("*context.emptyCtx"), approvalID, approverEmail).
					Return(nil).Once()
				s.mockAuditLogger.EXPECT().
					Log(mock.AnythingOfType("*context.emptyCtx"), appeal.AuditKeyDeleteApprover, expectedApproval).Return(nil).Once()

				actualAppeal, actualError := s.service.DeleteApprover(context.Background(), appealID, approvalID, approverEmail)

				s.NoError(actualError)
				s.Equal(expectedApproval, actualAppeal.Approvals[0])
				s.mockRepository.AssertExpectations(s.T())
				s.mockApprovalService.AssertExpectations(s.T())
			})
		}
	})

	s.Run("params validation", func() {
		testCases := []struct {
			name, appealID, approvalID, email string
		}{
			{
				name:       "empty appealID",
				approvalID: uuid.New().String(),
				email:      "user@example.com",
			},
			{
				name:     "empty approvalID",
				appealID: uuid.New().String(),
				email:    "user@example.com",
			},
			{
				name:       "empty email",
				appealID:   uuid.New().String(),
				approvalID: uuid.New().String(),
			},
			{
				name:       "invalid email",
				appealID:   uuid.New().String(),
				approvalID: uuid.New().String(),
				email:      "invalid email",
			},
		}

		for _, tc := range testCases {
			s.Run(tc.name, func() {
				appeal, err := s.service.DeleteApprover(context.Background(), tc.appealID, tc.approvalID, tc.email)

				s.Nil(appeal)
				s.Error(err)
			})
		}
	})

	s.Run("should return error if getting appeal details returns an error", func() {
		expectedError := errors.New("unexpected error")
		s.mockRepository.EXPECT().GetByID(mock.Anything).Return(nil, expectedError).Once()

		appeal, err := s.service.DeleteApprover(context.Background(), uuid.New().String(), uuid.New().String(), "user@example.com")

		s.Nil(appeal)
		s.ErrorIs(err, expectedError)
		s.mockRepository.AssertExpectations(s.T())
	})

	s.Run("should return error if appeal status is not pending", func() {
		approvalID := uuid.New().String()
		expectedError := appeal.ErrUnableToDeleteApprover
		expectedAppeal := &domain.Appeal{
			Status: domain.AppealStatusActive,
			Approvals: []*domain.Approval{
				{
					ID: approvalID,
				},
			},
		}
		s.mockRepository.EXPECT().GetByID(mock.Anything).Return(expectedAppeal, nil).Once()

		appeal, err := s.service.DeleteApprover(context.Background(), uuid.New().String(), approvalID, "user@example.com")

		s.Nil(appeal)
		s.ErrorIs(err, expectedError)
		s.mockRepository.AssertExpectations(s.T())
	})

	s.Run("should return error if approval status is not pending or blocked", func() {
		expectedError := appeal.ErrUnableToDeleteApprover
		approvalID := uuid.New().String()
		expectedAppeal := &domain.Appeal{
			Status: domain.AppealStatusPending,
			Approvals: []*domain.Approval{
				{
					ID:     approvalID,
					Status: domain.ApprovalStatusApproved,
				},
			},
		}
		s.mockRepository.EXPECT().GetByID(mock.Anything).Return(expectedAppeal, nil).Once()

		appeal, err := s.service.DeleteApprover(context.Background(), uuid.New().String(), approvalID, "user@example.com")

		s.Nil(appeal)
		s.ErrorIs(err, expectedError)
		s.mockRepository.AssertExpectations(s.T())
	})

	s.Run("should return error if approval is a manual step", func() {
		expectedError := appeal.ErrUnableToDeleteApprover
		approvalID := uuid.New().String()
		expectedAppeal := &domain.Appeal{
			Status: domain.AppealStatusPending,
			Approvals: []*domain.Approval{
				{
					ID:        approvalID,
					Status:    domain.ApprovalStatusBlocked,
					Approvers: nil,
				},
			},
		}
		s.mockRepository.EXPECT().GetByID(mock.Anything).Return(expectedAppeal, nil).Once()

		appeal, err := s.service.DeleteApprover(context.Background(), uuid.New().String(), approvalID, "user@example.com")

		s.Nil(appeal)
		s.ErrorIs(err, expectedError)
		s.mockRepository.AssertExpectations(s.T())
	})

	s.Run("should return error if there's only one approver", func() {
		expectedError := appeal.ErrUnableToDeleteApprover
		approvalID := uuid.New().String()
		expectedAppeal := &domain.Appeal{
			Status: domain.AppealStatusPending,
			Approvals: []*domain.Approval{
				{
					ID:        approvalID,
					Status:    domain.ApprovalStatusBlocked,
					Approvers: []string{"approver1@example.com"},
				},
			},
		}
		s.mockRepository.EXPECT().GetByID(mock.Anything).Return(expectedAppeal, nil).Once()

		appeal, err := s.service.DeleteApprover(context.Background(), uuid.New().String(), approvalID, "user@example.com")

		s.Nil(appeal)
		s.ErrorIs(err, expectedError)
		s.mockRepository.AssertExpectations(s.T())
	})

	s.Run("should return error if approval service returns an error when deleting the new approver", func() {
		expectedError := appeal.ErrUnableToDeleteApprover
		approvalID := uuid.New().String()
		approverEmail := "user@example.com"
		expectedAppeal := &domain.Appeal{
			Status: domain.AppealStatusPending,
			Approvals: []*domain.Approval{
				{
					ID:        approvalID,
					Status:    domain.ApprovalStatusPending,
					Approvers: []string{approverEmail},
				},
			},
		}
		s.mockRepository.EXPECT().GetByID(mock.Anything).Return(expectedAppeal, nil).Once()
		s.mockApprovalService.EXPECT().DeleteApprover(mock.Anything, mock.Anything, mock.Anything).Return(expectedError).Once()

		appeal, err := s.service.DeleteApprover(context.Background(), uuid.New().String(), approvalID, approverEmail)

		s.Nil(appeal)
		s.ErrorIs(err, expectedError)
		s.mockRepository.AssertExpectations(s.T())
	})
}

func TestService(t *testing.T) {
	suite.Run(t, new(ServiceTestSuite))
}<|MERGE_RESOLUTION|>--- conflicted
+++ resolved
@@ -255,17 +255,17 @@
 			{
 				name: "duplicate appeal",
 				existingAppeals: []*domain.Appeal{{
-					CreatedBy:  "addOnBehalfApprovedNotification-user",
-					AccountID:  "addOnBehalfApprovedNotification-user",
+					CreatedBy:  "test-user",
+					AccountID:  "test-user",
 					ResourceID: "1",
-					Role:       "addOnBehalfApprovedNotification-role",
+					Role:       "test-role",
 					Status:     domain.AppealStatusPending,
 				}},
 				appeals: []*domain.Appeal{{
-					CreatedBy:  "addOnBehalfApprovedNotification-user",
-					AccountID:  "addOnBehalfApprovedNotification-user",
+					CreatedBy:  "test-user",
+					AccountID:  "test-user",
 					ResourceID: "1",
-					Role:       "addOnBehalfApprovedNotification-role",
+					Role:       "test-role",
 				}},
 				expectedError: appeal.ErrAppealDuplicate,
 			},
@@ -275,10 +275,10 @@
 					ID: "1",
 				}},
 				appeals: []*domain.Appeal{{
-					CreatedBy:  "addOnBehalfApprovedNotification-user",
-					AccountID:  "addOnBehalfApprovedNotification-user",
+					CreatedBy:  "test-user",
+					AccountID:  "test-user",
 					ResourceID: "2",
-					Role:       "addOnBehalfApprovedNotification-role",
+					Role:       "test-role",
 				}},
 				expectedError: appeal.ErrResourceNotFound,
 			},
@@ -300,26 +300,17 @@
 					ProviderType: testProvider.Type,
 					ProviderURN:  testProvider.URN,
 				}},
-<<<<<<< HEAD
-				existingAppeals: []*domain.Appeal{{
-					CreatedBy:  "addOnBehalfApprovedNotification-user",
-					AccountID:  "addOnBehalfApprovedNotification-user",
-					ResourceID: "1",
-					Role:       "addOnBehalfApprovedNotification-role",
-					Status:     domain.AppealStatusActive,
-=======
 				activeAccesses: []domain.Access{{
 					AccountID:  "test-user",
 					ResourceID: "1",
 					Role:       "test-role",
 					Status:     domain.AccessStatusActive,
->>>>>>> c09fe487
 				}},
 				appeals: []*domain.Appeal{{
-					CreatedBy:  "addOnBehalfApprovedNotification-user",
-					AccountID:  "addOnBehalfApprovedNotification-user",
+					CreatedBy:  "test-user",
+					AccountID:  "test-user",
 					ResourceID: "1",
-					Role:       "addOnBehalfApprovedNotification-role",
+					Role:       "test-role",
 				}},
 				providers:     []*domain.Provider{testProvider},
 				expectedError: appeal.ErrAppealFoundActiveAccess,
@@ -331,26 +322,17 @@
 					ProviderType: testProvider.Type,
 					ProviderURN:  testProvider.URN,
 				}},
-<<<<<<< HEAD
-				existingAppeals: []*domain.Appeal{{
-					CreatedBy:  "addOnBehalfApprovedNotification-user",
-					AccountID:  "addOnBehalfApprovedNotification-user",
-					ResourceID: "1",
-					Role:       "addOnBehalfApprovedNotification-role",
-					Status:     domain.AppealStatusActive,
-=======
 				activeAccesses: []domain.Access{{
 					AccountID:  "test-user",
 					ResourceID: "1",
 					Role:       "test-role",
 					Status:     domain.AccessStatusActive,
->>>>>>> c09fe487
 				}},
 				appeals: []*domain.Appeal{{
-					CreatedBy:  "addOnBehalfApprovedNotification-user",
-					AccountID:  "addOnBehalfApprovedNotification-user",
+					CreatedBy:  "test-user",
+					AccountID:  "test-user",
 					ResourceID: "1",
-					Role:       "addOnBehalfApprovedNotification-role",
+					Role:       "test-role",
 				}},
 				providers: []*domain.Provider{{
 					ID:   "1",
@@ -371,30 +353,18 @@
 					ProviderType: testProvider.Type,
 					ProviderURN:  testProvider.URN,
 				}},
-<<<<<<< HEAD
-				existingAppeals: []*domain.Appeal{{
-					CreatedBy:  "addOnBehalfApprovedNotification-user",
-					AccountID:  "addOnBehalfApprovedNotification-user",
-					ResourceID: "1",
-					Role:       "addOnBehalfApprovedNotification-role",
-					Status:     domain.AppealStatusActive,
-					Options: &domain.AppealOptions{
-						ExpirationDate: &expDate,
-					},
-=======
 				activeAccesses: []domain.Access{{
 					AccountID:      "test-user",
 					ResourceID:     "1",
 					Role:           "test-role",
 					Status:         domain.AccessStatusActive,
 					ExpirationDate: &expDate,
->>>>>>> c09fe487
 				}},
 				appeals: []*domain.Appeal{{
-					CreatedBy:  "addOnBehalfApprovedNotification-user",
-					AccountID:  "addOnBehalfApprovedNotification-user",
+					CreatedBy:  "test-user",
+					AccountID:  "test-user",
 					ResourceID: "1",
-					Role:       "addOnBehalfApprovedNotification-role",
+					Role:       "test-role",
 				}},
 				providers: []*domain.Provider{{
 					ID:   "1",
@@ -615,7 +585,7 @@
 	})
 
 	s.Run("should return appeals on success", func() {
-		accountID := "addOnBehalfApprovedNotification@email.com"
+		accountID := "test@email.com"
 		resourceIDs := []string{"1", "2"}
 		resources := []*domain.Resource{}
 		for _, id := range resourceIDs {
@@ -649,7 +619,7 @@
 							Roles: []*domain.Role{
 								{
 									ID:          "role_id",
-									Permissions: []interface{}{"addOnBehalfApprovedNotification-permission-1"},
+									Permissions: []interface{}{"test-permission-1"},
 								},
 							},
 						},
@@ -718,7 +688,7 @@
 				CreatedBy:     accountID,
 				Creator:       expectedCreatorUser,
 				Role:          "role_id",
-				Permissions:   []string{"addOnBehalfApprovedNotification-permission-1"},
+				Permissions:   []string{"test-permission-1"},
 				Approvals: []*domain.Approval{
 					{
 						Name:          "step_1",
@@ -738,8 +708,8 @@
 					},
 				},
 			}
-			if appeal.ResourceID == "2" {
-				appeal.AccountID = "user@email.com"
+			if r == "2" {
+				appeal.AccountID = "addOnBehalfApprovedNotification-user"
 			}
 			expectedAppealsInsertionParam = append(expectedAppealsInsertionParam, appeal)
 		}
@@ -756,7 +726,7 @@
 				CreatedBy:     accountID,
 				Creator:       expectedCreatorUser,
 				Role:          "role_id",
-				Permissions:   []string{"addOnBehalfApprovedNotification-permission-1"},
+				Permissions:   []string{"test-permission-1"},
 				Approvals: []*domain.Approval{
 					{
 						ID:            "1",
@@ -785,12 +755,12 @@
 				PolicyID:      "policy_1",
 				PolicyVersion: 1,
 				Status:        domain.AppealStatusPending,
-				AccountID:     "user@email.com",
+				AccountID:     "addOnBehalfApprovedNotification-user",
 				AccountType:   domain.DefaultAppealAccountType,
 				CreatedBy:     accountID,
 				Creator:       expectedCreatorUser,
 				Role:          "role_id",
-				Permissions:   []string{"addOnBehalfApprovedNotification-permission-1"},
+				Permissions:   []string{"test-permission-1"},
 				Approvals: []*domain.Approval{
 					{
 						ID:            "1",
@@ -829,7 +799,7 @@
 			Return(expectedActiveAccesses, nil).Once()
 		s.mockProviderService.On("ValidateAppeal", mock.Anything, mock.Anything, mock.Anything).Return(nil)
 		s.mockProviderService.On("GetPermissions", mock.Anything, mock.Anything, "resource_type_1", "role_id").
-			Return([]interface{}{"addOnBehalfApprovedNotification-permission-1"}, nil)
+			Return([]interface{}{"test-permission-1"}, nil)
 		s.mockIAMManager.On("ParseConfig", mock.Anything, mock.Anything).Return(nil, nil)
 		s.mockIAMManager.On("GetClient", mock.Anything, mock.Anything).Return(s.mockIAMClient, nil)
 		s.mockIAMClient.On("GetUser", accountID).Return(expectedCreatorUser, nil)
@@ -863,7 +833,7 @@
 			},
 			{
 				CreatedBy:  accountID,
-				AccountID:  "user@email.com",
+				AccountID:  "addOnBehalfApprovedNotification-user",
 				ResourceID: "2",
 				Resource: &domain.Resource{
 					ID:  "2",
@@ -887,20 +857,20 @@
 				AccountID:     "user@example.com",
 				AccountType:   domain.DefaultAppealAccountType,
 				CreatedBy:     "user@example.com",
-				Role:          "addOnBehalfApprovedNotification-role",
-				PolicyID:      "addOnBehalfApprovedNotification-policy",
+				Role:          "test-role",
+				PolicyID:      "test-policy",
 				PolicyVersion: 99,
 			}
 			dummyResource := &domain.Resource{
 				ID:           input.ResourceID,
-				ProviderType: "addOnBehalfApprovedNotification-provider-type",
-				ProviderURN:  "addOnBehalfApprovedNotification-provider-urn",
-				Type:         "addOnBehalfApprovedNotification-type",
-				URN:          "addOnBehalfApprovedNotification-urn",
+				ProviderType: "test-provider-type",
+				ProviderURN:  "test-provider-urn",
+				Type:         "test-type",
+				URN:          "test-urn",
 			}
 			expectedPermissions := []string{
-				"addOnBehalfApprovedNotification-permission-1",
-				"addOnBehalfApprovedNotification-permission-2",
+				"test-permission-1",
+				"test-permission-2",
 			}
 			dummyProvider := &domain.Provider{
 				Type: dummyResource.ProviderType,
@@ -912,7 +882,7 @@
 						{
 							Type: dummyResource.Type,
 							Policy: &domain.PolicyConfig{
-								ID:      "addOnBehalfApprovedNotification-dummy-policy",
+								ID:      "test-dummy-policy",
 								Version: 1,
 							},
 							Roles: []*domain.Role{
@@ -929,7 +899,7 @@
 				},
 			}
 			dummyPolicy := &domain.Policy{
-				ID:      "addOnBehalfApprovedNotification-dummy-policy",
+				ID:      "test-dummy-policy",
 				Version: 1,
 			}
 			overriddingPolicy := &domain.Policy{
@@ -937,7 +907,7 @@
 				Version: input.PolicyVersion,
 				Steps: []*domain.Step{
 					{
-						Name:      "addOnBehalfApprovedNotification-approval",
+						Name:      "test-approval",
 						Strategy:  "auto",
 						ApproveIf: "true",
 					},
@@ -965,7 +935,7 @@
 			err := s.service.Create(context.Background(), []*domain.Appeal{input}, appeal.CreateWithAdditionalAppeal())
 
 			s.NoError(err)
-			s.Equal("addOnBehalfApprovedNotification-approval", input.Approvals[0].Name)
+			s.Equal("test-approval", input.Approvals[0].Name)
 			s.Equal(expectedPermissions, input.Permissions)
 		})
 	})
@@ -979,7 +949,7 @@
 		return timeNow
 	}
 
-	accountID := "addOnBehalfApprovedNotification@email.com"
+	accountID := "test@email.com"
 	resourceIDs := []string{"1"}
 	var resources []*domain.Resource
 	for _, id := range resourceIDs {
@@ -1014,7 +984,7 @@
 						Roles: []*domain.Role{
 							{
 								ID:          "role_id",
-								Permissions: []interface{}{"addOnBehalfApprovedNotification-permission"},
+								Permissions: []interface{}{"test-permission"},
 							},
 						},
 					},
@@ -1075,7 +1045,7 @@
 			CreatedBy:     accountID,
 			Creator:       expectedCreatorUser,
 			Role:          "role_id",
-			Permissions:   []string{"addOnBehalfApprovedNotification-permission"},
+			Permissions:   []string{"test-permission"},
 			Approvals: []*domain.Approval{
 				{
 					Name:          "step_1",
@@ -1110,7 +1080,7 @@
 			CreatedBy:     accountID,
 			Creator:       expectedCreatorUser,
 			Role:          "role_id",
-			Permissions:   []string{"addOnBehalfApprovedNotification-permission"},
+			Permissions:   []string{"test-permission"},
 			Approvals: []*domain.Approval{
 				{
 					ID:            "1",
@@ -1161,7 +1131,7 @@
 		Return(expectedExistingAccesses, nil).Once()
 	s.mockProviderService.On("ValidateAppeal", mock.Anything, mock.Anything, mock.Anything).Return(nil)
 	s.mockProviderService.On("GetPermissions", mock.Anything, mock.Anything, mock.Anything, mock.Anything).
-		Return([]interface{}{"addOnBehalfApprovedNotification-permission"}, nil)
+		Return([]interface{}{"test-permission"}, nil)
 	s.mockIAMManager.On("ParseConfig", mock.Anything, mock.Anything).Return(nil, nil)
 	s.mockIAMManager.On("GetClient", mock.Anything).Return(s.mockIAMClient, nil)
 	s.mockIAMClient.On("GetUser", accountID).Return(expectedCreatorUser, nil)
@@ -1173,13 +1143,6 @@
 			ap.Approvals[0].Status = domain.ApprovalStatusApproved
 		})
 
-<<<<<<< HEAD
-	expectedExistingActiveAppealsFilters := &domain.ListAppealsFilter{
-		AccountID:  "addOnBehalfApprovedNotification@email.com",
-		ResourceID: "1",
-		Role:       "role_id",
-		Statuses:   []string{domain.AppealStatusActive},
-=======
 	s.mockAccessService.EXPECT().
 		List(mock.AnythingOfType("*context.emptyCtx"), domain.ListAccessesFilter{
 			AccountIDs:  []string{accountID},
@@ -1194,7 +1157,6 @@
 		ResourceID:  "1",
 		Role:        "role_id",
 		Permissions: []string{"test-permission"},
->>>>>>> c09fe487
 	}
 	s.mockAccessService.EXPECT().
 		Prepare(mock.AnythingOfType("*context.emptyCtx"), mock.AnythingOfType("domain.Appeal")).
@@ -1498,7 +1460,7 @@
 				Approvers: []string{"user@email.com"},
 			},
 		},
-		PolicyID:      "policy-addOnBehalfApprovedNotification",
+		PolicyID:      "policy-test",
 		PolicyVersion: 1,
 	}
 
@@ -1538,7 +1500,7 @@
 					Approvers: []string{"user@email.com"},
 				},
 			},
-			PolicyID:      "policy-addOnBehalfApprovedNotification",
+			PolicyID:      "policy-test",
 			PolicyVersion: 1,
 		}
 
@@ -1563,7 +1525,7 @@
 	s.Run("should terminate existing active access if present", func() {
 		action := domain.ApprovalAction{
 			AppealID:     "1",
-			ApprovalName: "addOnBehalfApprovedNotification-approval-step",
+			ApprovalName: "test-approval-step",
 			Action:       "approve",
 			Actor:        "approver@example.com",
 		}
@@ -1571,11 +1533,11 @@
 			ID:         "1",
 			AccountID:  "user@example.com",
 			ResourceID: "1",
-			Role:       "addOnBehalfApprovedNotification-role",
+			Role:       "test-role",
 			Status:     domain.AppealStatusPending,
 			Approvals: []*domain.Approval{
 				{
-					Name:      "addOnBehalfApprovedNotification-approval-step",
+					Name:      "test-approval-step",
 					Status:    domain.ApprovalStatusPending,
 					Approvers: []string{"approver@example.com"},
 				},
@@ -1587,7 +1549,7 @@
 				Status:     domain.AppealStatusActive,
 				AccountID:  "user@example.com",
 				ResourceID: "1",
-				Role:       "addOnBehalfApprovedNotification-role",
+				Role:       "test-role",
 			},
 		}
 		expectedTerminatedAppeal := &domain.Appeal{}
@@ -1635,12 +1597,12 @@
 					AccountID:  "user@email.com",
 					CreatedBy:  creator,
 					ResourceID: "1",
-					Role:       "addOnBehalfApprovedNotification-role",
+					Role:       "test-role",
 					Resource: &domain.Resource{
 						ID:           "1",
 						URN:          "urn",
-						Name:         "addOnBehalfApprovedNotification-resource-name",
-						ProviderType: "addOnBehalfApprovedNotification-provider",
+						Name:         "test-resource-name",
+						ProviderType: "test-provider",
 					},
 					Status: domain.AppealStatusPending,
 					Approvals: []*domain.Approval{
@@ -1660,12 +1622,12 @@
 					AccountID:  "user@email.com",
 					CreatedBy:  creator,
 					ResourceID: "1",
-					Role:       "addOnBehalfApprovedNotification-role",
+					Role:       "test-role",
 					Resource: &domain.Resource{
 						ID:           "1",
 						URN:          "urn",
-						Name:         "addOnBehalfApprovedNotification-resource-name",
-						ProviderType: "addOnBehalfApprovedNotification-provider",
+						Name:         "test-resource-name",
+						ProviderType: "test-provider",
 					},
 					Status: domain.AppealStatusActive,
 					Approvals: []*domain.Approval{
@@ -1688,8 +1650,8 @@
 						Message: domain.NotificationMessage{
 							Type: domain.NotificationTypeAppealApproved,
 							Variables: map[string]interface{}{
-								"resource_name": "addOnBehalfApprovedNotification-resource-name (addOnBehalfApprovedNotification-provider: urn)",
-								"role":          "addOnBehalfApprovedNotification-role",
+								"resource_name": "test-resource-name (test-provider: urn)",
+								"role":          "test-role",
 							},
 						},
 					},
@@ -1702,19 +1664,19 @@
 					ApprovalName: "approval_1",
 					Actor:        "user@email.com",
 					Action:       domain.AppealActionNameReject,
-					Reason:       "addOnBehalfApprovedNotification-reason",
+					Reason:       "test-reason",
 				},
 				expectedAppealDetails: &domain.Appeal{
 					ID:         validApprovalActionParam.AppealID,
 					AccountID:  "user@email.com",
 					CreatedBy:  creator,
 					ResourceID: "1",
-					Role:       "addOnBehalfApprovedNotification-role",
+					Role:       "test-role",
 					Resource: &domain.Resource{
 						ID:           "1",
 						URN:          "urn",
-						Name:         "addOnBehalfApprovedNotification-resource-name",
-						ProviderType: "addOnBehalfApprovedNotification-provider",
+						Name:         "test-resource-name",
+						ProviderType: "test-provider",
 					},
 					Status: domain.AppealStatusPending,
 					Approvals: []*domain.Approval{
@@ -1734,12 +1696,12 @@
 					AccountID:  "user@email.com",
 					CreatedBy:  creator,
 					ResourceID: "1",
-					Role:       "addOnBehalfApprovedNotification-role",
+					Role:       "test-role",
 					Resource: &domain.Resource{
 						ID:           "1",
 						URN:          "urn",
-						Name:         "addOnBehalfApprovedNotification-resource-name",
-						ProviderType: "addOnBehalfApprovedNotification-provider",
+						Name:         "test-resource-name",
+						ProviderType: "test-provider",
 					},
 					Status: domain.AppealStatusRejected,
 					Approvals: []*domain.Approval{
@@ -1752,7 +1714,7 @@
 							Status:    domain.ApprovalStatusRejected,
 							Approvers: []string{"user@email.com"},
 							Actor:     &user,
-							Reason:    "addOnBehalfApprovedNotification-reason",
+							Reason:    "test-reason",
 							UpdatedAt: timeNow,
 						},
 					},
@@ -1763,8 +1725,8 @@
 						Message: domain.NotificationMessage{
 							Type: domain.NotificationTypeAppealRejected,
 							Variables: map[string]interface{}{
-								"resource_name": "addOnBehalfApprovedNotification-resource-name (addOnBehalfApprovedNotification-provider: urn)",
-								"role":          "addOnBehalfApprovedNotification-role",
+								"resource_name": "test-resource-name (test-provider: urn)",
+								"role":          "test-role",
 							},
 						},
 					},
@@ -1783,12 +1745,12 @@
 					AccountID:  "user@email.com",
 					CreatedBy:  creator,
 					ResourceID: "1",
-					Role:       "addOnBehalfApprovedNotification-role",
+					Role:       "test-role",
 					Resource: &domain.Resource{
 						ID:           "1",
 						URN:          "urn",
-						Name:         "addOnBehalfApprovedNotification-resource-name",
-						ProviderType: "addOnBehalfApprovedNotification-provider",
+						Name:         "test-resource-name",
+						ProviderType: "test-provider",
 					},
 					Status: domain.AppealStatusPending,
 					Approvals: []*domain.Approval{
@@ -1812,12 +1774,12 @@
 					AccountID:  "user@email.com",
 					CreatedBy:  creator,
 					ResourceID: "1",
-					Role:       "addOnBehalfApprovedNotification-role",
+					Role:       "test-role",
 					Resource: &domain.Resource{
 						ID:           "1",
 						URN:          "urn",
-						Name:         "addOnBehalfApprovedNotification-resource-name",
-						ProviderType: "addOnBehalfApprovedNotification-provider",
+						Name:         "test-resource-name",
+						ProviderType: "test-provider",
 					},
 					Status: domain.AppealStatusRejected,
 					Approvals: []*domain.Approval{
@@ -1845,8 +1807,8 @@
 						Message: domain.NotificationMessage{
 							Type: domain.NotificationTypeAppealRejected,
 							Variables: map[string]interface{}{
-								"resource_name": "addOnBehalfApprovedNotification-resource-name (addOnBehalfApprovedNotification-provider: urn)",
-								"role":          "addOnBehalfApprovedNotification-role",
+								"resource_name": "test-resource-name (test-provider: urn)",
+								"role":          "test-role",
 							},
 						},
 					},
@@ -1865,12 +1827,12 @@
 					AccountID:  "user@email.com",
 					CreatedBy:  creator,
 					ResourceID: "1",
-					Role:       "addOnBehalfApprovedNotification-role",
+					Role:       "test-role",
 					Resource: &domain.Resource{
 						ID:           "1",
 						URN:          "urn",
-						Name:         "addOnBehalfApprovedNotification-resource-name",
-						ProviderType: "addOnBehalfApprovedNotification-provider",
+						Name:         "test-resource-name",
+						ProviderType: "test-provider",
 					},
 					Status: domain.AppealStatusPending,
 					Approvals: []*domain.Approval{
@@ -1894,12 +1856,12 @@
 					AccountID:  "user@email.com",
 					CreatedBy:  creator,
 					ResourceID: "1",
-					Role:       "addOnBehalfApprovedNotification-role",
+					Role:       "test-role",
 					Resource: &domain.Resource{
 						ID:           "1",
 						URN:          "urn",
-						Name:         "addOnBehalfApprovedNotification-resource-name",
-						ProviderType: "addOnBehalfApprovedNotification-provider",
+						Name:         "test-resource-name",
+						ProviderType: "test-provider",
 					},
 					Status: domain.AppealStatusPending,
 					Approvals: []*domain.Approval{
@@ -1926,8 +1888,8 @@
 						Message: domain.NotificationMessage{
 							Type: domain.NotificationTypeApproverNotification,
 							Variables: map[string]interface{}{
-								"resource_name": "addOnBehalfApprovedNotification-resource-name (addOnBehalfApprovedNotification-provider: urn)",
-								"role":          "addOnBehalfApprovedNotification-role",
+								"resource_name": "test-resource-name (test-provider: urn)",
+								"role":          "test-role",
 								"requestor":     creator,
 								"appeal_id":     validApprovalActionParam.AppealID,
 							},
@@ -1938,8 +1900,8 @@
 						Message: domain.NotificationMessage{
 							Type: domain.NotificationTypeApproverNotification,
 							Variables: map[string]interface{}{
-								"resource_name": "addOnBehalfApprovedNotification-resource-name (addOnBehalfApprovedNotification-provider: urn)",
-								"role":          "addOnBehalfApprovedNotification-role",
+								"resource_name": "test-resource-name (test-provider: urn)",
+								"role":          "test-role",
 								"requestor":     creator,
 								"appeal_id":     validApprovalActionParam.AppealID,
 							},
@@ -2008,7 +1970,7 @@
 
 	appealID := "1"
 	actor := "user@email.com"
-	reason := "addOnBehalfApprovedNotification-reason"
+	reason := "test-reason"
 
 	appealDetails := &domain.Appeal{
 		ID:         appealID,
@@ -2070,7 +2032,7 @@
 	s.Run("should return appeal on success", func() {
 		appealID := uuid.New().String()
 		approvalID := uuid.New().String()
-		approvalName := "addOnBehalfApprovedNotification-approval-name"
+		approvalName := "test-approval-name"
 		newApprover := "user@example.com"
 
 		testCases := []struct {
@@ -2295,7 +2257,7 @@
 	s.Run("should return nil error on success", func() {
 		appealID := uuid.New().String()
 		approvalID := uuid.New().String()
-		approvalName := "addOnBehalfApprovedNotification-approval-name"
+		approvalName := "test-approval-name"
 		approverEmail := "user@example.com"
 
 		testCases := []struct {
