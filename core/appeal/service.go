--- conflicted
+++ resolved
@@ -217,9 +217,6 @@
 
 		for _, approval := range appeal.Approvals {
 			if approval.Index == len(appeal.Approvals)-1 && approval.Status == domain.ApprovalStatusApproved {
-<<<<<<< HEAD
-				if err := s.createAccess(ctx, appeal); err != nil {
-=======
 				var oldExtendedAppeal *domain.Appeal
 				activeAppeals, err := s.repo.Find(&domain.ListAppealsFilter{
 					AccountID:  appeal.AccountID,
@@ -237,8 +234,7 @@
 					oldExtendedAppeals = append(oldExtendedAppeals, oldExtendedAppeal)
 				}
 
-				if err := s.CreateAccess(appeal); err != nil {
->>>>>>> 334d1746
+				if err := s.CreateAccess(ctx, appeal); err != nil {
 					return fmt.Errorf("creating access: %w", err)
 				}
 				notifications = append(notifications, domain.Notification{
@@ -356,11 +352,7 @@
 						return nil, fmt.Errorf("failed to update existing active appeal: %w", err)
 					}
 				} else {
-<<<<<<< HEAD
-					if err := s.createAccess(ctx, appeal); err != nil {
-=======
-					if err := s.CreateAccess(appeal); err != nil {
->>>>>>> 334d1746
+					if err := s.CreateAccess(ctx, appeal); err != nil {
 						return nil, err
 					}
 				}
@@ -784,11 +776,7 @@
 	return nil
 }
 
-<<<<<<< HEAD
-func (s *Service) createAccess(ctx context.Context, a *domain.Appeal) error {
-=======
-func (s *Service) CreateAccess(a *domain.Appeal) error {
->>>>>>> 334d1746
+func (s *Service) CreateAccess(ctx context.Context, a *domain.Appeal) error {
 	policy := a.Policy
 	if policy == nil {
 		p, err := s.policyService.GetOne(ctx, a.PolicyID, a.PolicyVersion)
