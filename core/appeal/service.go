//go:generate mockery --name=repository --exported
//go:generate mockery --name=iamManager --exported
//go:generate mockery --name=notifier --exported
//go:generate mockery --name=policyService --exported
//go:generate mockery --name=approvalService --exported
//go:generate mockery --name=providerService --exported
//go:generate mockery --name=resourceService --exported
//go:generate mockery --name=auditLogger --exported

package appeal

import (
	"context"
	"encoding/json"
	"errors"
	"fmt"
	"reflect"
	"time"

	"github.com/go-playground/validator/v10"
	"github.com/odpf/guardian/domain"
	"github.com/odpf/guardian/pkg/evaluator"
	"github.com/odpf/guardian/plugins/notifiers"
	"github.com/odpf/guardian/utils"
	"github.com/odpf/salt/log"
)

const (
	AuditKeyBulkInsert = "appeal.bulkInsert"
	AuditKeyCancel     = "appeal.cancel"
	AuditKeyApprove    = "appeal.approve"
	AuditKeyReject     = "appeal.reject"
	AuditKeyRevoke     = "appeal.revoke"
	AuditKeyExtend     = "appeal.extend"
)

var TimeNow = time.Now

type ContextKeyIsAdditionalAppealCreation struct{}

type repository interface {
	BulkUpsert([]*domain.Appeal) error
	Find(*domain.ListAppealsFilter) ([]*domain.Appeal, error)
	GetByID(id string) (*domain.Appeal, error)
	Update(*domain.Appeal) error
}

type iamManager interface {
	domain.IAMManager
}

type notifier interface {
	notifiers.Client
}

type policyService interface {
	Find(context.Context) ([]*domain.Policy, error)
	GetOne(context.Context, string, uint) (*domain.Policy, error)
}

type approvalService interface {
	AdvanceApproval(context.Context, *domain.Appeal) error
}

type providerService interface {
	Find(context.Context) ([]*domain.Provider, error)
	GrantAccess(context.Context, *domain.Appeal) error
	RevokeAccess(context.Context, *domain.Appeal) error
	ValidateAppeal(context.Context, *domain.Appeal, *domain.Provider) error
}

type resourceService interface {
	Find(context.Context, map[string]interface{}) ([]*domain.Resource, error)
	Get(context.Context, *domain.ResourceIdentifier) (*domain.Resource, error)
}

type auditLogger interface {
	Log(ctx context.Context, action string, data interface{}) error
}

type ServiceDeps struct {
	Repository      repository
	ApprovalService approvalService
	ResourceService resourceService
	ProviderService providerService
	PolicyService   policyService
	IAMManager      iamManager

	Notifier    notifier
	Validator   *validator.Validate
	Logger      log.Logger
	AuditLogger auditLogger
}

// Service handling the business logics
type Service struct {
	repo            repository
	approvalService approvalService
	resourceService resourceService
	providerService providerService
	policyService   policyService
	iam             domain.IAMManager

	notifier    notifier
	validator   *validator.Validate
	logger      log.Logger
	auditLogger auditLogger

	TimeNow func() time.Time
}

// NewService returns service struct
func NewService(deps ServiceDeps) *Service {
	return &Service{
		deps.Repository,
		deps.ApprovalService,
		deps.ResourceService,
		deps.ProviderService,
		deps.PolicyService,
		deps.IAMManager,

		deps.Notifier,
		deps.Validator,
		deps.Logger,
		deps.AuditLogger,
		time.Now,
	}
}

// GetByID returns one record by id
func (s *Service) GetByID(ctx context.Context, id string) (*domain.Appeal, error) {
	if id == "" {
		return nil, ErrAppealIDEmptyParam
	}

	return s.repo.GetByID(id)
}

// Find appeals by filters
func (s *Service) Find(ctx context.Context, filters *domain.ListAppealsFilter) ([]*domain.Appeal, error) {
	return s.repo.Find(filters)
}

// Create record
func (s *Service) Create(ctx context.Context, appeals []*domain.Appeal) error {
	isAdditionalAppealCreation, _ := ctx.Value(ContextKeyIsAdditionalAppealCreation{}).(bool)

	resourceIDs := []string{}
	for _, a := range appeals {
		resourceIDs = append(resourceIDs, a.ResourceID)
	}
	resources, err := s.getResourcesMap(ctx, resourceIDs)
	if err != nil {
		return err
	}
	providers, err := s.getProvidersMap(ctx)
	if err != nil {
		return err
	}
	policies, err := s.getPoliciesMap(ctx)
	if err != nil {
		return err
	}

	appealsGroupedByStatus, err := s.getAppealsMapGroupedByStatus([]string{
		domain.AppealStatusPending,
		domain.AppealStatusActive,
	})
	if err != nil {
		return err
	}
	pendingAppeals := appealsGroupedByStatus[domain.AppealStatusPending]
	activeAppeals := appealsGroupedByStatus[domain.AppealStatusActive]

	notifications := []domain.Notification{}

	var oldExtendedAppeals []*domain.Appeal
	for _, appeal := range appeals {
		appeal.SetDefaults()

		if err := validateAppeal(appeal, pendingAppeals); err != nil {
			return err
		}
		if err := addResource(appeal, resources); err != nil {
			return fmt.Errorf("retrieving resource details for %s: %w", appeal.ResourceID, err)
		}
		provider, err := getProvider(appeal, providers)
		if err != nil {
			return fmt.Errorf("retrieving provider: %w", err)
		}

		ok, err := s.isEligibleToExtend(appeal, provider, activeAppeals)
		if err != nil {
			return fmt.Errorf("checking appeal extension eligibility: %w", err)
		}
		if !ok {
			return ErrAppealNotEligibleForExtension
		}

		if err := s.providerService.ValidateAppeal(ctx, appeal, provider); err != nil {
			return fmt.Errorf("validating appeal based on provider: %w", err)
		}

		var policy *domain.Policy
		if isAdditionalAppealCreation && appeal.PolicyID != "" && appeal.PolicyVersion != 0 {
			policy = policies[appeal.PolicyID][appeal.PolicyVersion]
		} else {
			var err error
			policy, err = getPolicy(appeal, provider, policies)
			if err != nil {
				return fmt.Errorf("retrieving policy: %w", err)
			}
		}

		if err := s.addCreatorDetails(appeal, policy); err != nil {
			return fmt.Errorf("retrieving creator details: %w", err)
		}

		if err := s.fillApprovals(appeal, policy); err != nil {
			return fmt.Errorf("populating approvals: %w", err)
		}

		appeal.Init(policy)

		appeal.Policy = policy
		if err := s.approvalService.AdvanceApproval(ctx, appeal); err != nil {
			return fmt.Errorf("initializing approval step statuses: %w", err)
		}
		appeal.Policy = nil

		for _, approval := range appeal.Approvals {
			if approval.Index == len(appeal.Approvals)-1 && approval.Status == domain.ApprovalStatusApproved {
				var oldExtendedAppeal *domain.Appeal
				activeAppeals, err := s.repo.Find(&domain.ListAppealsFilter{
					AccountID:  appeal.AccountID,
					ResourceID: appeal.ResourceID,
					Role:       appeal.Role,
					Statuses:   []string{domain.AppealStatusActive},
				})
				if err != nil {
					return fmt.Errorf("unable to retrieve existing active appeal from db: %w", err)
				}

				if len(activeAppeals) > 0 {
					oldExtendedAppeal = activeAppeals[0]
					oldExtendedAppeal.Terminate()
					oldExtendedAppeals = append(oldExtendedAppeals, oldExtendedAppeal)
				}

				if err := s.CreateAccess(ctx, appeal); err != nil {
					return fmt.Errorf("creating access: %w", err)
				}
				notifications = append(notifications, domain.Notification{
					User: appeal.CreatedBy,
					Message: domain.NotificationMessage{
						Type: domain.NotificationTypeAppealApproved,
						Variables: map[string]interface{}{
							"resource_name": fmt.Sprintf("%s (%s: %s)", appeal.Resource.Name, appeal.Resource.ProviderType, appeal.Resource.URN),
							"role":          appeal.Role,
						},
					},
				})
			}
		}
	}

	var appealsToUpdate []*domain.Appeal

	appealsToUpdate = append(appealsToUpdate, appeals...)
	appealsToUpdate = append(appealsToUpdate, oldExtendedAppeals...)

	if err := s.repo.BulkUpsert(appealsToUpdate); err != nil {
		return fmt.Errorf("inserting appeals into db: %w", err)
	}

	if err := s.auditLogger.Log(ctx, AuditKeyBulkInsert, appeals); err != nil {
		s.logger.Error("failed to record audit log", "error", err)
	}

	for _, a := range appeals {
		notifications = append(notifications, getApprovalNotifications(a)...)
	}

	if len(notifications) > 0 {
		if errs := s.notifier.Notify(notifications); errs != nil {
			for _, err1 := range errs {
				s.logger.Error("failed to send notifications", "error", err1.Error())
			}
		}
	}

	return nil
}

// Approve an approval step
func (s *Service) MakeAction(ctx context.Context, approvalAction domain.ApprovalAction) (*domain.Appeal, error) {
	if err := utils.ValidateStruct(approvalAction); err != nil {
		return nil, err
	}
	appeal, err := s.repo.GetByID(approvalAction.AppealID)
	if err != nil {
		return nil, err
	}

	if err := checkIfAppealStatusStillPending(appeal.Status); err != nil {
		return nil, err
	}

	for i, approval := range appeal.Approvals {
		if approval.Name != approvalAction.ApprovalName {
			if err := checkPreviousApprovalStatus(approval.Status); err != nil {
				return nil, err
			}
			continue
		} else {
			if approval.Status != domain.ApprovalStatusPending {
				if err := checkApprovalStatus(approval.Status); err != nil {
					return nil, err
				}
			}

			if !utils.ContainsString(approval.Approvers, approvalAction.Actor) {
				return nil, ErrActionForbidden
			}

			approval.Actor = &approvalAction.Actor
			approval.Reason = approvalAction.Reason
			approval.UpdatedAt = TimeNow()

			if approvalAction.Action == domain.AppealActionNameApprove {
				approval.Approve()
				if i+1 <= len(appeal.Approvals)-1 {
					appeal.Approvals[i+1].Status = domain.ApprovalStatusPending
				}
				if err := s.approvalService.AdvanceApproval(ctx, appeal); err != nil {
					return nil, err
				}
			} else if approvalAction.Action == domain.AppealActionNameReject {
				approval.Reject()
				appeal.Reject()

				if i < len(appeal.Approvals)-1 {
					for j := i + 1; j < len(appeal.Approvals); j++ {
						appeal.Approvals[j].Skip()
						appeal.Approvals[j].UpdatedAt = TimeNow()
					}
				}
			} else {
				return nil, ErrActionInvalidValue
			}

			if appeal.Status == domain.AppealStatusActive {
				var oldExtendedAppeal *domain.Appeal
				activeAppeals, err := s.repo.Find(&domain.ListAppealsFilter{
					AccountID:  appeal.AccountID,
					ResourceID: appeal.ResourceID,
					Role:       appeal.Role,
					Statuses:   []string{domain.AppealStatusActive},
				})
				if err != nil {
					return nil, fmt.Errorf("unable to retrieve existing active appeal from db: %w", err)
				}
				if len(activeAppeals) > 0 {
					oldExtendedAppeal = activeAppeals[0]
					oldExtendedAppeal.Terminate()
					if err := s.repo.Update(oldExtendedAppeal); err != nil {
						return nil, fmt.Errorf("failed to update existing active appeal: %w", err)
					}
				} else {
					if err := s.CreateAccess(ctx, appeal); err != nil {
						return nil, err
					}
				}

				if err := appeal.Activate(); err != nil {
					return nil, fmt.Errorf("activating appeal: %w", err)
				}
			}
			if err := s.repo.Update(appeal); err != nil {
				if err := s.providerService.RevokeAccess(ctx, appeal); err != nil {
					return nil, err
				}
				return nil, err
			}

			notifications := []domain.Notification{}
			if appeal.Status == domain.AppealStatusActive {
				notifications = append(notifications, domain.Notification{
					User: appeal.CreatedBy,
					Message: domain.NotificationMessage{
						Type: domain.NotificationTypeAppealApproved,
						Variables: map[string]interface{}{
							"resource_name": fmt.Sprintf("%s (%s: %s)", appeal.Resource.Name, appeal.Resource.ProviderType, appeal.Resource.URN),
							"role":          appeal.Role,
						},
					},
				})
			} else if appeal.Status == domain.AppealStatusRejected {
				notifications = append(notifications, domain.Notification{
					User: appeal.CreatedBy,
					Message: domain.NotificationMessage{
						Type: domain.NotificationTypeAppealRejected,
						Variables: map[string]interface{}{
							"resource_name": fmt.Sprintf("%s (%s: %s)", appeal.Resource.Name, appeal.Resource.ProviderType, appeal.Resource.URN),
							"role":          appeal.Role,
						},
					},
				})
			} else {
				notifications = append(notifications, getApprovalNotifications(appeal)...)
			}
			if len(notifications) > 0 {
				if errs := s.notifier.Notify(notifications); errs != nil {
					for _, err1 := range errs {
						s.logger.Error("failed to send notifications", "error", err1.Error())
					}
				}
			}

			var auditKey string
			if approvalAction.Action == string(domain.ApprovalActionReject) {
				auditKey = AuditKeyReject
			} else if approvalAction.Action == string(domain.ApprovalActionApprove) {
				auditKey = AuditKeyApprove
			}
			if auditKey != "" {
				if err := s.auditLogger.Log(ctx, auditKey, approvalAction); err != nil {
					s.logger.Error("failed to record audit log", "error", err)
				}
			}

			return appeal, nil
		}
	}

	return nil, ErrApprovalNameNotFound
}

func (s *Service) Cancel(ctx context.Context, id string) (*domain.Appeal, error) {
	appeal, err := s.GetByID(ctx, id)
	if err != nil {
		return nil, err
	}

	// TODO: check only appeal creator who is allowed to cancel the appeal

	if err := checkIfAppealStatusStillPending(appeal.Status); err != nil {
		return nil, err
	}

	appeal.Cancel()
	if err := s.repo.Update(appeal); err != nil {
		return nil, err
	}

	if err := s.auditLogger.Log(ctx, AuditKeyCancel, map[string]interface{}{
		"appeal_id": id,
	}); err != nil {
		s.logger.Error("failed to record audit log", "error", err)
	}

	return appeal, nil
}

func (s *Service) Revoke(ctx context.Context, id string, actor, reason string) (*domain.Appeal, error) {
	appeal, err := s.repo.GetByID(id)
	if err != nil {
		return nil, err
	}

	revokedAppeal := &domain.Appeal{}
	*revokedAppeal = *appeal
	revokedAppeal.Status = domain.AppealStatusTerminated
	revokedAppeal.RevokedAt = s.TimeNow()
	revokedAppeal.RevokedBy = actor
	revokedAppeal.RevokeReason = reason

	if err := s.repo.Update(revokedAppeal); err != nil {
		return nil, err
	}

	if err := s.providerService.RevokeAccess(ctx, appeal); err != nil {
		if err := s.repo.Update(appeal); err != nil {
			return nil, err
		}
		return nil, err
	}

	if errs := s.notifier.Notify([]domain.Notification{{
		User: appeal.CreatedBy,
		Message: domain.NotificationMessage{
			Type: domain.NotificationTypeAccessRevoked,
			Variables: map[string]interface{}{
				"resource_name": fmt.Sprintf("%s (%s: %s)", appeal.Resource.Name, appeal.Resource.ProviderType, appeal.Resource.URN),
				"role":          appeal.Role,
			},
		},
	}}); errs != nil {
		for _, err1 := range errs {
			s.logger.Error("failed to send notifications", "error", err1.Error())
		}
	}

	if err := s.auditLogger.Log(ctx, AuditKeyRevoke, map[string]interface{}{
		"appeal_id": id,
		"reason":    reason,
	}); err != nil {
		s.logger.Error("failed to record audit log", "error", err)
	}

	return revokedAppeal, nil
}

// getAppealsMapGroupedByStatus returns map[status]map[account_id]map[resource_id]map[role]*domain.Appeal, error
func (s *Service) getAppealsMapGroupedByStatus(statuses []string) (map[string]map[string]map[string]map[string]*domain.Appeal, error) {
	appeals, err := s.repo.Find(&domain.ListAppealsFilter{Statuses: statuses})
	if err != nil {
		return nil, err
	}

	appealsMap := map[string]map[string]map[string]map[string]*domain.Appeal{}
	for _, a := range appeals {
		if appealsMap[a.Status] == nil {
			appealsMap[a.Status] = map[string]map[string]map[string]*domain.Appeal{}
		}
		if appealsMap[a.Status][a.AccountID] == nil {
			appealsMap[a.Status][a.AccountID] = map[string]map[string]*domain.Appeal{}
		}
		if appealsMap[a.Status][a.AccountID][a.ResourceID] == nil {
			appealsMap[a.Status][a.AccountID][a.ResourceID] = map[string]*domain.Appeal{}
		}
		appealsMap[a.Status][a.AccountID][a.ResourceID][a.Role] = a
	}

	return appealsMap, nil
}

func (s *Service) getResourcesMap(ctx context.Context, ids []string) (map[string]*domain.Resource, error) {
	filters := map[string]interface{}{"ids": ids}
	resources, err := s.resourceService.Find(ctx, filters)
	if err != nil {
		return nil, err
	}

	result := map[string]*domain.Resource{}
	for _, r := range resources {
		result[r.ID] = r
	}

	return result, nil
}

func (s *Service) getProvidersMap(ctx context.Context) (map[string]map[string]*domain.Provider, error) {
	providers, err := s.providerService.Find(ctx)
	if err != nil {
		return nil, err
	}

	providersMap := map[string]map[string]*domain.Provider{}
	for _, p := range providers {
		providerType := p.Type
		providerURN := p.URN
		if providersMap[providerType] == nil {
			providersMap[providerType] = map[string]*domain.Provider{}
		}
		if providersMap[providerType][providerURN] == nil {
			providersMap[providerType][providerURN] = p
		}
	}

	return providersMap, nil
}

func (s *Service) getPoliciesMap(ctx context.Context) (map[string]map[uint]*domain.Policy, error) {
	policies, err := s.policyService.Find(ctx)
	if err != nil {
		return nil, err
	}
	policiesMap := map[string]map[uint]*domain.Policy{}
	for _, p := range policies {
		id := p.ID
		version := p.Version
		if policiesMap[id] == nil {
			policiesMap[id] = map[uint]*domain.Policy{}
		}
		policiesMap[id][version] = p
	}

	return policiesMap, nil
}

func (s *Service) resolveApprovers(expressions []string, appeal *domain.Appeal) ([]string, error) {
	var approvers []string

	// TODO: validate from policyService.Validate(policy)
	for _, expr := range expressions {
		if err := s.validator.Var(expr, "email"); err == nil {
			approvers = append(approvers, expr)
		} else {
			appealMap, err := structToMap(appeal)
			if err != nil {
				return nil, fmt.Errorf("parsing appeal to map: %w", err)
			}
			params := map[string]interface{}{
				"appeal": appealMap,
			}

			approversValue, err := evaluator.Expression(expr).EvaluateWithVars(params)
			if err != nil {
				return nil, fmt.Errorf("evaluating aprrovers expression: %w", err)
			}

			value := reflect.ValueOf(approversValue)
			switch value.Type().Kind() {
			case reflect.String:
				approvers = append(approvers, value.String())
			case reflect.Slice:
				for i := 0; i < value.Len(); i++ {
					itemValue := reflect.ValueOf(value.Index(i).Interface())
					switch itemValue.Type().Kind() {
					case reflect.String:
						approvers = append(approvers, itemValue.String())
					default:
						return nil, fmt.Errorf(`%w: %s`, ErrApproverInvalidType, itemValue.Type().Kind())
					}
				}
			default:
				return nil, fmt.Errorf(`%w: %s`, ErrApproverInvalidType, value.Type().Kind())
			}
		}
	}

	if err := s.validator.Var(approvers, "dive,email"); err != nil {
		return nil, err
	}
	return approvers, nil
}

func getApprovalNotifications(appeal *domain.Appeal) []domain.Notification {
	notifications := []domain.Notification{}
	approval := appeal.GetNextPendingApproval()
	if approval != nil {
		for _, approver := range approval.Approvers {
			notifications = append(notifications, domain.Notification{
				User: approver,
				Message: domain.NotificationMessage{
					Type: domain.NotificationTypeApproverNotification,
					Variables: map[string]interface{}{
						"resource_name": fmt.Sprintf("%s (%s: %s)", appeal.Resource.Name, appeal.Resource.ProviderType, appeal.Resource.URN),
						"role":          appeal.Role,
						"requestor":     appeal.CreatedBy,
						"appeal_id":     appeal.ID,
					},
				},
			})
		}
	}
	return notifications
}

func checkIfAppealStatusStillPending(status string) error {
	if status == domain.AppealStatusPending {
		return nil
	}

	var err error
	switch status {
	case domain.AppealStatusCanceled:
		err = ErrAppealStatusCanceled
	case domain.AppealStatusActive:
		err = ErrAppealStatusApproved
	case domain.AppealStatusRejected:
		err = ErrAppealStatusRejected
	case domain.AppealStatusTerminated:
		err = ErrAppealStatusTerminated
	default:
		err = ErrAppealStatusUnrecognized
	}
	return err
}

func checkPreviousApprovalStatus(status string) error {
	var err error
	switch status {
	case domain.ApprovalStatusApproved,
		domain.ApprovalStatusSkipped:
		err = nil
	case domain.ApprovalStatusBlocked:
		err = ErrApprovalDependencyIsBlocked
	case domain.ApprovalStatusPending:
		err = ErrApprovalDependencyIsPending
	case domain.ApprovalStatusRejected:
		err = ErrAppealStatusRejected
	default:
		err = ErrApprovalStatusUnrecognized
	}
	return err
}

func checkApprovalStatus(status string) error {
	var err error
	switch status {
	case domain.ApprovalStatusBlocked:
		err = ErrAppealStatusBlocked
	case domain.ApprovalStatusApproved:
		err = ErrApprovalStatusApproved
	case domain.ApprovalStatusRejected:
		err = ErrApprovalStatusRejected
	case domain.ApprovalStatusSkipped:
		err = ErrApprovalStatusSkipped
	default:
		err = ErrApprovalStatusUnrecognized
	}
	return err
}

func structToMap(item interface{}) (map[string]interface{}, error) {
	result := map[string]interface{}{}

	if item != nil {
		jsonString, err := json.Marshal(item)
		if err != nil {
			return nil, err
		}

		if err := json.Unmarshal(jsonString, &result); err != nil {
			return nil, err
		}
	}

	return result, nil
}

func (s *Service) fillApprovals(a *domain.Appeal, p *domain.Policy) error {
	approvals := []*domain.Approval{}
	for i, step := range p.Steps { // TODO: move this logic to approvalService
		var approverEmails []string
		var err error
		if step.Strategy == domain.ApprovalStepStrategyManual {
			approverEmails, err = s.resolveApprovers(step.Approvers, a)
			if err != nil {
				return fmt.Errorf("resolving approvers `%s`: %w", step.Approvers, err)
			}
		}

		approval := &domain.Approval{}
		if err := approval.Init(p, i, approverEmails); err != nil {
			return fmt.Errorf(`initializing approval "%s": %w`, step.Name, err)
		}
		approvals = append(approvals, approval)
	}

	a.Approvals = approvals
	return nil
}

func (s *Service) handleAppealRequirements(ctx context.Context, a *domain.Appeal, p *domain.Policy) error {
	if p.Requirements != nil && len(p.Requirements) > 0 {
		for reqIndex, r := range p.Requirements {
			isAppealMatchesRequirement, err := r.On.IsMatch(a)
			if err != nil {
				return fmt.Errorf("evaluating requirements[%v]: %v", reqIndex, err)
			}
			if !isAppealMatchesRequirement {
				continue
			}

			for _, aa := range r.Appeals {
				// TODO: populate resource data from policyService
				resource, err := s.resourceService.Get(ctx, aa.Resource)
				if err != nil {
					return fmt.Errorf("retrieving resource: %v", err)
				}

				additionalAppeal := &domain.Appeal{
					AccountID:   a.AccountID,
					AccountType: a.AccountType,
					CreatedBy:   a.CreatedBy,
					Role:        aa.Role,
					ResourceID:  resource.ID,
				}
				if aa.Options != nil {
					additionalAppeal.Options = aa.Options
				}
				if aa.Policy != nil {
					additionalAppeal.PolicyID = aa.Policy.ID
					additionalAppeal.PolicyVersion = uint(aa.Policy.Version)
				}
<<<<<<< HEAD
=======
				ctx = context.WithValue(ctx, ContextKeyIsAdditionalAppealCreation{}, true)
>>>>>>> 44fcd43e
				if err := s.Create(ctx, []*domain.Appeal{additionalAppeal}); err != nil {
					if errors.Is(err, ErrAppealDuplicate) {
						continue
					}
<<<<<<< HEAD
					return fmt.Errorf("creating additional appeals: %v", err)
=======
					return fmt.Errorf("creating additional appeals: %w", err)
>>>>>>> 44fcd43e
				}
			}
		}
	}
	return nil
}

func (s *Service) CreateAccess(ctx context.Context, a *domain.Appeal) error {
	policy := a.Policy
	if policy == nil {
		p, err := s.policyService.GetOne(ctx, a.PolicyID, a.PolicyVersion)
		if err != nil {
			return fmt.Errorf("retrieving policy: %w", err)
		}
		policy = p
	}

	isAdditionalAppealCreation, _ := ctx.Value(ContextKeyIsAdditionalAppealCreation{}).(bool)
	if !isAdditionalAppealCreation {
		if err := s.handleAppealRequirements(ctx, a, policy); err != nil {
			return fmt.Errorf("handling appeal requirements: %w", err)
		}
	}

	if err := s.providerService.GrantAccess(ctx, a); err != nil {
		return fmt.Errorf("granting access: %w", err)
	}

	if err := a.Activate(); err != nil {
		return fmt.Errorf("activating appeal: %w", err)
	}

	return nil
}

func (s *Service) isEligibleToExtend(a *domain.Appeal, p *domain.Provider, activeAppealsMap map[string]map[string]map[string]*domain.Appeal) (bool, error) {
	if activeAppealsMap[a.AccountID] != nil &&
		activeAppealsMap[a.AccountID][a.ResourceID] != nil &&
		activeAppealsMap[a.AccountID][a.ResourceID][a.Role] != nil {
		if p.Config.Appeal != nil {
			if p.Config.Appeal.AllowActiveAccessExtensionIn == "" {
				return false, ErrAppealFoundActiveAccess
			}

			duration, err := time.ParseDuration(p.Config.Appeal.AllowActiveAccessExtensionIn)
			if err != nil {
				return false, fmt.Errorf("%v: %v: %v", ErrAppealInvalidExtensionDuration, p.Config.Appeal.AllowActiveAccessExtensionIn, err)
			}

			now := s.TimeNow()
			appeal := activeAppealsMap[a.AccountID][a.ResourceID][a.Role]
			var isEligibleForExtension bool
			if appeal.Options != nil && appeal.Options.ExpirationDate != nil {
				activeAppealExpDate := appeal.Options.ExpirationDate
				isEligibleForExtension = activeAppealExpDate.Sub(now) <= duration
			} else {
				isEligibleForExtension = true
			}
			return isEligibleForExtension, nil
		}
	}

	return true, nil
}

func getPolicy(a *domain.Appeal, p *domain.Provider, policiesMap map[string]map[uint]*domain.Policy) (*domain.Policy, error) {
	var resourceConfig *domain.ResourceConfig
	for _, rc := range p.Config.Resources {
		if rc.Type == a.Resource.Type {
			resourceConfig = rc
			break
		}
	}
	if resourceConfig == nil {
		return nil, ErrResourceTypeNotFound
	}

	policyConfig := resourceConfig.Policy
	if policiesMap[policyConfig.ID] == nil {
		return nil, ErrPolicyIDNotFound
	} else if policiesMap[policyConfig.ID][uint(policyConfig.Version)] == nil {
		return nil, ErrPolicyVersionNotFound
	}

	return policiesMap[policyConfig.ID][uint(policyConfig.Version)], nil
}

func (s *Service) addCreatorDetails(a *domain.Appeal, p *domain.Policy) error {
	if p.IAM != nil {
		iamConfig, err := s.iam.ParseConfig(p.IAM)
		if err != nil {
			return fmt.Errorf("parsing iam config: %w", err)
		}
		iamClient, err := s.iam.GetClient(iamConfig)
		if err != nil {
			return fmt.Errorf("getting iam client: %w", err)
		}

		userDetails, err := iamClient.GetUser(a.CreatedBy)
		if err != nil {
			return fmt.Errorf("fetching creator's user iam: %w", err)
		}

		var creator map[string]interface{}
		if userDetailsMap, ok := userDetails.(map[string]interface{}); ok {
			if p.IAM.Schema != nil {
				creator = map[string]interface{}{}
				for schemaKey, targetKey := range p.IAM.Schema {
					creator[schemaKey] = userDetailsMap[targetKey]
				}
			} else {
				creator = userDetailsMap
			}
		}

		a.Creator = creator
	}

	return nil
}

func addResource(a *domain.Appeal, resourcesMap map[string]*domain.Resource) error {
	r := resourcesMap[a.ResourceID]
	if r == nil {
		return ErrResourceNotFound
	} else if r.IsDeleted {
		return ErrResourceIsDeleted
	}

	a.Resource = r
	return nil
}

func getProvider(a *domain.Appeal, providersMap map[string]map[string]*domain.Provider) (*domain.Provider, error) {
	if providersMap[a.Resource.ProviderType] == nil {
		return nil, ErrProviderTypeNotFound
	} else if providersMap[a.Resource.ProviderType][a.Resource.ProviderURN] == nil {
		return nil, ErrProviderURNNotFound
	}

	return providersMap[a.Resource.ProviderType][a.Resource.ProviderURN], nil
}

func validateAppeal(a *domain.Appeal, pendingAppealsMap map[string]map[string]map[string]*domain.Appeal) error {
	if a.AccountType == domain.DefaultAppealAccountType && a.AccountID != a.CreatedBy {
		return ErrCannotCreateAppealForOtherUser
	}

	if pendingAppealsMap[a.AccountID] != nil &&
		pendingAppealsMap[a.AccountID][a.ResourceID] != nil &&
		pendingAppealsMap[a.AccountID][a.ResourceID][a.Role] != nil {
		return ErrAppealDuplicate
	}

	return nil
}<|MERGE_RESOLUTION|>--- conflicted
+++ resolved
@@ -786,19 +786,12 @@
 					additionalAppeal.PolicyID = aa.Policy.ID
 					additionalAppeal.PolicyVersion = uint(aa.Policy.Version)
 				}
-<<<<<<< HEAD
-=======
 				ctx = context.WithValue(ctx, ContextKeyIsAdditionalAppealCreation{}, true)
->>>>>>> 44fcd43e
 				if err := s.Create(ctx, []*domain.Appeal{additionalAppeal}); err != nil {
 					if errors.Is(err, ErrAppealDuplicate) {
 						continue
 					}
-<<<<<<< HEAD
-					return fmt.Errorf("creating additional appeals: %v", err)
-=======
 					return fmt.Errorf("creating additional appeals: %w", err)
->>>>>>> 44fcd43e
 				}
 			}
 		}
