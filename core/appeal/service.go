package appeal

import (
	"context"
	"errors"
	"fmt"
	"time"

	"github.com/go-playground/validator/v10"
	"github.com/odpf/guardian/core/grant"
	"github.com/odpf/guardian/domain"
<<<<<<< HEAD
	"github.com/odpf/guardian/pkg/evaluator"
	"github.com/odpf/guardian/pkg/slices"
=======
>>>>>>> fac63d53
	"github.com/odpf/guardian/plugins/notifiers"
	"github.com/odpf/guardian/utils"
	"github.com/odpf/salt/log"
)

const (
	AuditKeyBulkInsert     = "appeal.bulkInsert"
	AuditKeyCancel         = "appeal.cancel"
	AuditKeyApprove        = "appeal.approve"
	AuditKeyReject         = "appeal.reject"
	AuditKeyRevoke         = "appeal.revoke"
	AuditKeyExtend         = "appeal.extend"
	AuditKeyAddApprover    = "appeal.addApprover"
	AuditKeyDeleteApprover = "appeal.deleteApprover"

	RevokeReasonForExtension = "Automatically revoked for grant extension"
)

var TimeNow = time.Now

//go:generate mockery --name=repository --exported --with-expecter
type repository interface {
	BulkUpsert(context.Context, []*domain.Appeal) error
	Find(context.Context, *domain.ListAppealsFilter) ([]*domain.Appeal, error)
	GetByID(ctx context.Context, id string) (*domain.Appeal, error)
	Update(context.Context, *domain.Appeal) error
}

//go:generate mockery --name=iamManager --exported --with-expecter
type iamManager interface {
	domain.IAMManager
}

//go:generate mockery --name=notifier --exported --with-expecter
type notifier interface {
	notifiers.Client
}

//go:generate mockery --name=policyService --exported --with-expecter
type policyService interface {
	Find(context.Context) ([]*domain.Policy, error)
	GetOne(context.Context, string, uint) (*domain.Policy, error)
}

//go:generate mockery --name=approvalService --exported --with-expecter
type approvalService interface {
	AddApprover(ctx context.Context, approvalID, email string) error
	DeleteApprover(ctx context.Context, approvalID, email string) error
}

//go:generate mockery --name=providerService --exported --with-expecter
type providerService interface {
	Find(context.Context) ([]*domain.Provider, error)
	GrantAccess(context.Context, domain.Grant) error
	RevokeAccess(context.Context, domain.Grant) error
	ValidateAppeal(context.Context, *domain.Appeal, *domain.Provider, *domain.Policy) error
	GetPermissions(context.Context, *domain.ProviderConfig, string, string) ([]interface{}, error)
}

//go:generate mockery --name=resourceService --exported --with-expecter
type resourceService interface {
	Find(context.Context, domain.ListResourcesFilter) ([]*domain.Resource, error)
	Get(context.Context, *domain.ResourceIdentifier) (*domain.Resource, error)
}

//go:generate mockery --name=grantService --exported --with-expecter
type grantService interface {
	List(context.Context, domain.ListGrantsFilter) ([]domain.Grant, error)
	Prepare(context.Context, domain.Appeal) (*domain.Grant, error)
	Revoke(ctx context.Context, id, actor, reason string, opts ...grant.Option) (*domain.Grant, error)
}

//go:generate mockery --name=auditLogger --exported --with-expecter
type auditLogger interface {
	Log(ctx context.Context, action string, data interface{}) error
}

type CreateAppealOption func(*createAppealOptions)

type createAppealOptions struct {
	IsAdditionalAppeal bool
}

func CreateWithAdditionalAppeal() CreateAppealOption {
	return func(opts *createAppealOptions) {
		opts.IsAdditionalAppeal = true
	}
}

type ServiceDeps struct {
	Repository      repository
	ApprovalService approvalService
	ResourceService resourceService
	ProviderService providerService
	PolicyService   policyService
	GrantService    grantService
	IAMManager      iamManager

	Notifier    notifier
	Validator   *validator.Validate
	Logger      log.Logger
	AuditLogger auditLogger
}

// Service handling the business logics
type Service struct {
	repo            repository
	approvalService approvalService
	resourceService resourceService
	providerService providerService
	policyService   policyService
	grantService    grantService
	iam             domain.IAMManager

	notifier    notifier
	validator   *validator.Validate
	logger      log.Logger
	auditLogger auditLogger

	TimeNow func() time.Time
}

// NewService returns service struct
func NewService(deps ServiceDeps) *Service {
	return &Service{
		deps.Repository,
		deps.ApprovalService,
		deps.ResourceService,
		deps.ProviderService,
		deps.PolicyService,
		deps.GrantService,
		deps.IAMManager,

		deps.Notifier,
		deps.Validator,
		deps.Logger,
		deps.AuditLogger,
		time.Now,
	}
}

// GetByID returns one record by id
func (s *Service) GetByID(ctx context.Context, id string) (*domain.Appeal, error) {
	if id == "" {
		return nil, ErrAppealIDEmptyParam
	}

	return s.repo.GetByID(ctx, id)
}

// Find appeals by filters
func (s *Service) Find(ctx context.Context, filters *domain.ListAppealsFilter) ([]*domain.Appeal, error) {
	return s.repo.Find(ctx, filters)
}

// Create record
func (s *Service) Create(ctx context.Context, appeals []*domain.Appeal, opts ...CreateAppealOption) error {
	createAppealOpts := &createAppealOptions{}
	for _, opt := range opts {
		opt(createAppealOpts)
	}
	isAdditionalAppealCreation := createAppealOpts.IsAdditionalAppeal

	resourceIDs := []string{}
	for _, a := range appeals {
		resourceIDs = append(resourceIDs, a.ResourceID)
	}
	resources, err := s.getResourcesMap(ctx, resourceIDs)
	if err != nil {
		return err
	}
	providers, err := s.getProvidersMap(ctx)
	if err != nil {
		return err
	}
	policies, err := s.getPoliciesMap(ctx)
	if err != nil {
		return err
	}

	pendingAppeals, err := s.getPendingAppealsMap(ctx)
	if err != nil {
		return fmt.Errorf("listing pending appeals: %w", err)
	}
	activeGrants, err := s.getActiveGrantsMap(ctx)
	if err != nil {
		return fmt.Errorf("listing active grants: %w", err)
	}

	notifications := []domain.Notification{}

	for _, appeal := range appeals {
		appeal.SetDefaults()

		if err := validateAppeal(appeal, pendingAppeals); err != nil {
			return err
		}
		if err := addResource(appeal, resources); err != nil {
			return fmt.Errorf("retrieving resource details for %s: %w", appeal.ResourceID, err)
		}
		provider, err := getProvider(appeal, providers)
		if err != nil {
			return fmt.Errorf("retrieving provider: %w", err)
		}

		var policy *domain.Policy
		if isAdditionalAppealCreation && appeal.PolicyID != "" && appeal.PolicyVersion != 0 {
			policy = policies[appeal.PolicyID][appeal.PolicyVersion]
		} else {
			policy, err = getPolicy(appeal, provider, policies)
			if err != nil {
				return fmt.Errorf("retrieving policy: %w", err)
			}
		}

		if err := s.checkExtensionEligibility(appeal, provider, policy, activeGrants); err != nil {
			return fmt.Errorf("checking grant extension eligibility: %w", err)
		}

		if err := s.providerService.ValidateAppeal(ctx, appeal, provider, policy); err != nil {
			return fmt.Errorf("validating appeal based on provider: %w", err)
		}

		strPermissions, err := s.getPermissions(ctx, provider.Config, appeal.Resource.Type, appeal.Role)
		if err != nil {
			return fmt.Errorf("getting permissions list: %w", err)
		}
		appeal.Permissions = strPermissions

		if err := validateAppealDurationConfig(appeal, policy); err != nil {
			return fmt.Errorf("validating appeal duration: %w", err)
		}

		if err := validateAppealOnBehalf(appeal, policy); err != nil {
			return fmt.Errorf("validating cross-individual appeal: %w", err)
		}

		if err := s.addCreatorDetails(appeal, policy); err != nil {
			return fmt.Errorf("retrieving creator details: %w", err)
		}

		if err := appeal.ApplyPolicy(policy); err != nil {
			return fmt.Errorf("populating approvals: %w", err)
		}

		if err := appeal.AdvanceApproval(policy); err != nil {
			return fmt.Errorf("initializing approval step statuses: %w", err)
		}
		appeal.Policy = nil

		for _, approval := range appeal.Approvals {
			if approval.Index == len(appeal.Approvals)-1 && approval.Status == domain.ApprovalStatusApproved {
				newGrant, revokedGrant, err := s.prepareGrant(ctx, appeal)
				if err != nil {
					return fmt.Errorf("preparing grant: %w", err)
				}
				newGrant.Resource = appeal.Resource
				appeal.Grant = newGrant
				if revokedGrant != nil {
					if _, err := s.grantService.Revoke(ctx, revokedGrant.ID, domain.SystemActorName, RevokeReasonForExtension,
						grant.SkipNotifications(),
						grant.SkipRevokeAccessInProvider(),
					); err != nil {
						return fmt.Errorf("revoking previous grant: %w", err)
					}
				} else {
					if err := s.GrantAccessToProvider(ctx, appeal, opts...); err != nil {
						return fmt.Errorf("granting access: %w", err)
					}
				}

				notifications = append(notifications, domain.Notification{
					User: appeal.CreatedBy,
					Message: domain.NotificationMessage{
						Type: domain.NotificationTypeAppealApproved,
						Variables: map[string]interface{}{
							"resource_name": fmt.Sprintf("%s (%s: %s)", appeal.Resource.Name, appeal.Resource.ProviderType, appeal.Resource.URN),
							"role":          appeal.Role,
							"account_id":    appeal.AccountID,
							"appeal_id":     appeal.ID,
							"requestor":     appeal.CreatedBy,
						},
					},
				})

				notifications = addOnBehalfApprovedNotification(appeal, notifications)
			}
		}
	}

	if err := s.repo.BulkUpsert(ctx, appeals); err != nil {
		return fmt.Errorf("inserting appeals into db: %w", err)
	}

	if err := s.auditLogger.Log(ctx, AuditKeyBulkInsert, appeals); err != nil {
		s.logger.Error("failed to record audit log", "error", err)
	}

	for _, a := range appeals {
		notifications = append(notifications, getApprovalNotifications(a)...)
	}

	if len(notifications) > 0 {
		if errs := s.notifier.Notify(notifications); errs != nil {
			for _, err1 := range errs {
				s.logger.Error("failed to send notifications", "error", err1.Error())
			}
		}
	}

	return nil
}

func addOnBehalfApprovedNotification(appeal *domain.Appeal, notifications []domain.Notification) []domain.Notification {
	if appeal.AccountType == domain.DefaultAppealAccountType && appeal.AccountID != appeal.CreatedBy {
		notifications = append(notifications, domain.Notification{
			User: appeal.AccountID,
			Message: domain.NotificationMessage{
				Type: domain.NotificationTypeOnBehalfAppealApproved,
				Variables: map[string]interface{}{
					"appeal_id":     appeal.ID,
					"resource_name": fmt.Sprintf("%s (%s: %s)", appeal.Resource.Name, appeal.Resource.ProviderType, appeal.Resource.URN),
					"role":          appeal.Role,
					"account_id":    appeal.AccountID,
					"requestor":     appeal.CreatedBy,
				},
			},
		})
	}
	return notifications
}

func validateAppealDurationConfig(appeal *domain.Appeal, policy *domain.Policy) error {
	// return nil if duration options are not configured for this policy
	if policy.AppealConfig == nil || policy.AppealConfig.DurationOptions == nil {
		return nil
	}
	for _, durationOption := range policy.AppealConfig.DurationOptions {
		if appeal.Options.Duration == durationOption.Value {
			return nil
		}
	}

	return fmt.Errorf("%w: %s", ErrOptionsDurationNotFound, appeal.Options.Duration)
}

func validateAppealOnBehalf(a *domain.Appeal, policy *domain.Policy) error {
	if a.AccountType == domain.DefaultAppealAccountType {
		if policy.AppealConfig != nil && policy.AppealConfig.AllowOnBehalf {
			return nil
		}
		if a.AccountID != a.CreatedBy {
			return ErrCannotCreateAppealForOtherUser
		}
	}
	return nil
}

// UpdateApproval Approve an approval step
func (s *Service) UpdateApproval(ctx context.Context, approvalAction domain.ApprovalAction) (*domain.Appeal, error) {
	if err := utils.ValidateStruct(approvalAction); err != nil {
		return nil, err
	}

	appeal, err := s.GetByID(ctx, approvalAction.AppealID)
	if err != nil {
		return nil, err
	}

	if err := checkIfAppealStatusStillPending(appeal.Status); err != nil {
		return nil, err
	}

	for i, approval := range appeal.Approvals {
		if approval.Name != approvalAction.ApprovalName {
			if err := checkPreviousApprovalStatus(approval.Status); err != nil {
				return nil, err
			}
			continue
		}

		if approval.Status != domain.ApprovalStatusPending {
			if err := checkApprovalStatus(approval.Status); err != nil {
				return nil, err
			}
		}

		if !utils.ContainsString(approval.Approvers, approvalAction.Actor) {
			return nil, ErrActionForbidden
		}

		approval.Actor = &approvalAction.Actor
		approval.Reason = approvalAction.Reason
		approval.UpdatedAt = TimeNow()

		if approvalAction.Action == domain.AppealActionNameApprove {
			approval.Approve()
			if i+1 <= len(appeal.Approvals)-1 {
				appeal.Approvals[i+1].Status = domain.ApprovalStatusPending
			}
			if appeal.Policy == nil {
				appeal.Policy, err = s.policyService.GetOne(ctx, appeal.PolicyID, appeal.PolicyVersion)
				if err != nil {
					return nil, err
				}
			}
			if err := appeal.AdvanceApproval(appeal.Policy); err != nil {
				return nil, err
			}
		} else if approvalAction.Action == domain.AppealActionNameReject {
			approval.Reject()
			appeal.Reject()

			if i < len(appeal.Approvals)-1 {
				for j := i + 1; j < len(appeal.Approvals); j++ {
					appeal.Approvals[j].Skip()
					appeal.Approvals[j].UpdatedAt = TimeNow()
				}
			}
		} else {
			return nil, ErrActionInvalidValue
		}

		if appeal.Status == domain.AppealStatusApproved {
			newGrant, revokedGrant, err := s.prepareGrant(ctx, appeal)
			if err != nil {
				return nil, fmt.Errorf("preparing grant: %w", err)
			}
			newGrant.Resource = appeal.Resource
			appeal.Grant = newGrant
			if revokedGrant != nil {
				if _, err := s.grantService.Revoke(ctx, revokedGrant.ID, domain.SystemActorName, RevokeReasonForExtension,
					grant.SkipNotifications(),
					grant.SkipRevokeAccessInProvider(),
				); err != nil {
					return nil, fmt.Errorf("revoking previous grant: %w", err)
				}
			} else {
				if err := s.GrantAccessToProvider(ctx, appeal); err != nil {
					return nil, fmt.Errorf("granting access: %w", err)
				}
			}
		}

		if err := s.Update(ctx, appeal); err != nil {
			if err := s.providerService.RevokeAccess(ctx, *appeal.Grant); err != nil {
				return nil, fmt.Errorf("revoking access: %w", err)
			}
			return nil, fmt.Errorf("updating appeal: %w", err)
		}

		notifications := []domain.Notification{}
		if appeal.Status == domain.AppealStatusApproved {
			notifications = append(notifications, domain.Notification{
				User: appeal.CreatedBy,
				Message: domain.NotificationMessage{
					Type: domain.NotificationTypeAppealApproved,
					Variables: map[string]interface{}{
						"resource_name": fmt.Sprintf("%s (%s: %s)", appeal.Resource.Name, appeal.Resource.ProviderType, appeal.Resource.URN),
						"role":          appeal.Role,
						"account_id":    appeal.AccountID,
						"appeal_id":     appeal.ID,
						"requestor":     appeal.CreatedBy,
					},
				},
			})
			notifications = addOnBehalfApprovedNotification(appeal, notifications)
		} else if appeal.Status == domain.AppealStatusRejected {
			notifications = append(notifications, domain.Notification{
				User: appeal.CreatedBy,
				Message: domain.NotificationMessage{
					Type: domain.NotificationTypeAppealRejected,
					Variables: map[string]interface{}{
						"resource_name": fmt.Sprintf("%s (%s: %s)", appeal.Resource.Name, appeal.Resource.ProviderType, appeal.Resource.URN),
						"role":          appeal.Role,
						"account_id":    appeal.AccountID,
						"appeal_id":     appeal.ID,
						"requestor":     appeal.CreatedBy,
					},
				},
			})
		} else {
			notifications = append(notifications, getApprovalNotifications(appeal)...)
		}
		if len(notifications) > 0 {
			if errs := s.notifier.Notify(notifications); errs != nil {
				for _, err1 := range errs {
					s.logger.Error("failed to send notifications", "error", err1.Error())
				}
			}
		}

		var auditKey string
		if approvalAction.Action == string(domain.ApprovalActionReject) {
			auditKey = AuditKeyReject
		} else if approvalAction.Action == string(domain.ApprovalActionApprove) {
			auditKey = AuditKeyApprove
		}
		if auditKey != "" {
			if err := s.auditLogger.Log(ctx, auditKey, approvalAction); err != nil {
				s.logger.Error("failed to record audit log", "error", err)
			}
		}

		return appeal, nil
	}

	return nil, ErrApprovalNotFound
}

func (s *Service) Update(ctx context.Context, appeal *domain.Appeal) error {
	return s.repo.Update(ctx, appeal)
}

func (s *Service) Cancel(ctx context.Context, id string) (*domain.Appeal, error) {
	appeal, err := s.GetByID(ctx, id)
	if err != nil {
		return nil, err
	}

	// TODO: check only appeal creator who is allowed to cancel the appeal

	if err := checkIfAppealStatusStillPending(appeal.Status); err != nil {
		return nil, err
	}

	appeal.Cancel()
	if err := s.repo.Update(ctx, appeal); err != nil {
		return nil, err
	}

	if err := s.auditLogger.Log(ctx, AuditKeyCancel, map[string]interface{}{
		"appeal_id": id,
	}); err != nil {
		s.logger.Error("failed to record audit log", "error", err)
	}

	return appeal, nil
}

func (s *Service) AddApprover(ctx context.Context, appealID, approvalID, email string) (*domain.Appeal, error) {
	if err := s.validator.Var(email, "email"); err != nil {
		return nil, fmt.Errorf("%w: %s", ErrApproverEmail, err)
	}

	appeal, approval, err := s.getApproval(ctx, appealID, approvalID)
	if err != nil {
		return nil, err
	}
	if appeal.Status != domain.AppealStatusPending {
		return nil, fmt.Errorf("%w: can't add new approver to appeal with %q status", ErrUnableToAddApprover, appeal.Status)
	}

	switch approval.Status {
	case domain.ApprovalStatusPending:
		break
	case domain.ApprovalStatusBlocked:
		// check if approval type is auto
		// this approach is the quickest way to assume that approval is auto, otherwise need to fetch the policy details and lookup the approval type which takes more time
		if approval.Approvers == nil || len(approval.Approvers) == 0 {
			// approval is automatic (strategy: auto) that is still on blocked
			return nil, fmt.Errorf("%w: can't modify approvers for approval with strategy auto", ErrUnableToAddApprover)
		}
	default:
		return nil, fmt.Errorf("%w: can't add approver to approval with %q status", ErrUnableToAddApprover, approval.Status)
	}

	if err := s.approvalService.AddApprover(ctx, approval.ID, email); err != nil {
		return nil, fmt.Errorf("adding new approver: %w", err)
	}
	approval.Approvers = append(approval.Approvers, email)

	if err := s.auditLogger.Log(ctx, AuditKeyAddApprover, approval); err != nil {
		s.logger.Error("failed to record audit log", "error", err)
	}

	if errs := s.notifier.Notify([]domain.Notification{
		{
			User: email,
			Message: domain.NotificationMessage{
				Type: domain.NotificationTypeApproverNotification,
				Variables: map[string]interface{}{
					"resource_name": fmt.Sprintf("%s (%s: %s)", appeal.Resource.Name, appeal.Resource.ProviderType, appeal.Resource.URN),
					"role":          appeal.Role,
					"requestor":     appeal.CreatedBy,
					"appeal_id":     appeal.ID,
					"account_id":    appeal.AccountID,
				},
			},
		},
	}); errs != nil {
		for _, err1 := range errs {
			s.logger.Error("failed to send notifications", "error", err1.Error())
		}
	}

	return appeal, nil
}

func (s *Service) DeleteApprover(ctx context.Context, appealID, approvalID, email string) (*domain.Appeal, error) {
	if err := s.validator.Var(email, "email"); err != nil {
		return nil, fmt.Errorf("%w: %s", ErrApproverEmail, err)
	}

	appeal, approval, err := s.getApproval(ctx, appealID, approvalID)
	if err != nil {
		return nil, err
	}
	if appeal.Status != domain.AppealStatusPending {
		return nil, fmt.Errorf("%w: can't delete approver to appeal with %q status", ErrUnableToDeleteApprover, appeal.Status)
	}

	switch approval.Status {
	case domain.ApprovalStatusPending:
		break
	case domain.ApprovalStatusBlocked:
		// check if approval type is auto
		// this approach is the quickest way to assume that approval is auto, otherwise need to fetch the policy details and lookup the approval type which takes more time
		if approval.Approvers == nil || len(approval.Approvers) == 0 {
			// approval is automatic (strategy: auto) that is still on blocked
			return nil, fmt.Errorf("%w: can't modify approvers for approval with strategy auto", ErrUnableToDeleteApprover)
		}
	default:
		return nil, fmt.Errorf("%w: can't delete approver to approval with %q status", ErrUnableToDeleteApprover, approval.Status)
	}

	if len(approval.Approvers) == 1 {
		return nil, fmt.Errorf("%w: can't delete if there's only one approver", ErrUnableToDeleteApprover)
	}

	if err := s.approvalService.DeleteApprover(ctx, approvalID, email); err != nil {
		return nil, err
	}

	var newApprovers []string
	for _, a := range approval.Approvers {
		if a != email {
			newApprovers = append(newApprovers, a)
		}
	}
	approval.Approvers = newApprovers

	if err := s.auditLogger.Log(ctx, AuditKeyDeleteApprover, approval); err != nil {
		s.logger.Error("failed to record audit log", "error", err)
	}

	return appeal, nil
}

func (s *Service) getApproval(ctx context.Context, appealID, approvalID string) (*domain.Appeal, *domain.Approval, error) {
	if appealID == "" {
		return nil, nil, ErrAppealIDEmptyParam
	}
	if approvalID == "" {
		return nil, nil, ErrApprovalIDEmptyParam
	}

	appeal, err := s.repo.GetByID(ctx, appealID)
	if err != nil {
		return nil, nil, fmt.Errorf("getting appeal details: %w", err)
	}

	approval := appeal.GetApproval(approvalID)
	if approval == nil {
		return nil, nil, ErrApprovalNotFound
	}

	return appeal, approval, nil
}

// getPendingAppealsMap returns map[account_id]map[resource_id]map[role]*domain.Appeal, error
func (s *Service) getPendingAppealsMap(ctx context.Context) (map[string]map[string]map[string]*domain.Appeal, error) {
	appeals, err := s.repo.Find(ctx, &domain.ListAppealsFilter{
		Statuses: []string{domain.AppealStatusPending},
	})
	if err != nil {
		return nil, err
	}

	appealsMap := map[string]map[string]map[string]*domain.Appeal{}
	for _, a := range appeals {
		if appealsMap[a.AccountID] == nil {
			appealsMap[a.AccountID] = map[string]map[string]*domain.Appeal{}
		}
		if appealsMap[a.AccountID][a.ResourceID] == nil {
			appealsMap[a.AccountID][a.ResourceID] = map[string]*domain.Appeal{}
		}
		appealsMap[a.AccountID][a.ResourceID][a.Role] = a
	}

	return appealsMap, nil
}

func (s *Service) getActiveGrantsMap(ctx context.Context) (map[string]map[string]map[string]*domain.Grant, error) {
	grants, err := s.grantService.List(ctx, domain.ListGrantsFilter{
		Statuses: []string{string(domain.GrantStatusActive)},
	})
	if err != nil {
		return nil, err
	}

	grantsMap := map[string]map[string]map[string]*domain.Grant{}
	for i, a := range grants {
		if grantsMap[a.AccountID] == nil {
			grantsMap[a.AccountID] = map[string]map[string]*domain.Grant{}
		}
		if grantsMap[a.AccountID][a.ResourceID] == nil {
			grantsMap[a.AccountID][a.ResourceID] = map[string]*domain.Grant{}
		}
		grantsMap[a.AccountID][a.ResourceID][a.Role] = &grants[i]
	}

	return grantsMap, nil
}

func (s *Service) getResourcesMap(ctx context.Context, ids []string) (map[string]*domain.Resource, error) {
	filters := domain.ListResourcesFilter{IDs: ids}
	resources, err := s.resourceService.Find(ctx, filters)
	if err != nil {
		return nil, err
	}

	result := map[string]*domain.Resource{}
	for _, r := range resources {
		result[r.ID] = r
	}

	return result, nil
}

func (s *Service) getProvidersMap(ctx context.Context) (map[string]map[string]*domain.Provider, error) {
	providers, err := s.providerService.Find(ctx)
	if err != nil {
		return nil, err
	}

	providersMap := map[string]map[string]*domain.Provider{}
	for _, p := range providers {
		providerType := p.Type
		providerURN := p.URN
		if providersMap[providerType] == nil {
			providersMap[providerType] = map[string]*domain.Provider{}
		}
		if providersMap[providerType][providerURN] == nil {
			providersMap[providerType][providerURN] = p
		}
	}

	return providersMap, nil
}

func (s *Service) getPoliciesMap(ctx context.Context) (map[string]map[uint]*domain.Policy, error) {
	policies, err := s.policyService.Find(ctx)
	if err != nil {
		return nil, err
	}
	policiesMap := map[string]map[uint]*domain.Policy{}
	for _, p := range policies {
		id := p.ID
		version := p.Version
		if policiesMap[id] == nil {
			policiesMap[id] = map[uint]*domain.Policy{}
		}
		policiesMap[id][version] = p
	}

	return policiesMap, nil
}

<<<<<<< HEAD
func (s *Service) resolveApprovers(expressions []string, appeal *domain.Appeal) ([]string, error) {
	var approvers []string

	// TODO: validate from policyService.Validate(policy)
	for _, expr := range expressions {
		if err := s.validator.Var(expr, "email"); err == nil {
			approvers = append(approvers, expr)
		} else {
			appealMap, err := structToMap(appeal)
			if err != nil {
				return nil, fmt.Errorf("parsing appeal to map: %w", err)
			}
			params := map[string]interface{}{
				"appeal": appealMap,
			}

			approversValue, err := evaluator.Expression(expr).EvaluateWithVars(params)
			if err != nil {
				return nil, fmt.Errorf("evaluating aprrovers expression: %w", err)
			}

			value := reflect.ValueOf(approversValue)
			switch value.Type().Kind() {
			case reflect.String:
				approvers = append(approvers, value.String())
			case reflect.Slice:
				for i := 0; i < value.Len(); i++ {
					itemValue := reflect.ValueOf(value.Index(i).Interface())
					switch itemValue.Type().Kind() {
					case reflect.String:
						approvers = append(approvers, itemValue.String())
					default:
						return nil, fmt.Errorf(`%w: %s`, ErrApproverInvalidType, itemValue.Type().Kind())
					}
				}
			default:
				return nil, fmt.Errorf(`%w: %s`, ErrApproverInvalidType, value.Type().Kind())
			}
		}
	}

	distinctApprovers := slices.UniqueStringSlice(approvers)
	if err := s.validator.Var(distinctApprovers, "dive,email"); err != nil {
		return nil, err
	}
	return distinctApprovers, nil
}

=======
>>>>>>> fac63d53
func getApprovalNotifications(appeal *domain.Appeal) []domain.Notification {
	notifications := []domain.Notification{}
	approval := appeal.GetNextPendingApproval()
	if approval != nil {
		for _, approver := range approval.Approvers {
			notifications = append(notifications, domain.Notification{
				User: approver,
				Message: domain.NotificationMessage{
					Type: domain.NotificationTypeApproverNotification,
					Variables: map[string]interface{}{
						"resource_name": fmt.Sprintf("%s (%s: %s)", appeal.Resource.Name, appeal.Resource.ProviderType, appeal.Resource.URN),
						"role":          appeal.Role,
						"requestor":     appeal.CreatedBy,
						"appeal_id":     appeal.ID,
						"account_id":    appeal.AccountID,
					},
				},
			})
		}
	}
	return notifications
}

func checkIfAppealStatusStillPending(status string) error {
	if status == domain.AppealStatusPending {
		return nil
	}

	var err error
	switch status {
	case domain.AppealStatusCanceled:
		err = ErrAppealStatusCanceled
	case domain.AppealStatusApproved:
		err = ErrAppealStatusApproved
	case domain.AppealStatusRejected:
		err = ErrAppealStatusRejected
	default:
		err = ErrAppealStatusUnrecognized
	}
	return err
}

func checkPreviousApprovalStatus(status string) error {
	var err error
	switch status {
	case domain.ApprovalStatusApproved,
		domain.ApprovalStatusSkipped:
		err = nil
	case domain.ApprovalStatusBlocked:
		err = ErrApprovalDependencyIsBlocked
	case domain.ApprovalStatusPending:
		err = ErrApprovalDependencyIsPending
	case domain.ApprovalStatusRejected:
		err = ErrAppealStatusRejected
	default:
		err = ErrApprovalStatusUnrecognized
	}
	return err
}

func checkApprovalStatus(status string) error {
	var err error
	switch status {
	case domain.ApprovalStatusBlocked:
		err = ErrAppealStatusBlocked
	case domain.ApprovalStatusApproved:
		err = ErrApprovalStatusApproved
	case domain.ApprovalStatusRejected:
		err = ErrApprovalStatusRejected
	case domain.ApprovalStatusSkipped:
		err = ErrApprovalStatusSkipped
	default:
		err = ErrApprovalStatusUnrecognized
	}
	return err
}

func (s *Service) handleAppealRequirements(ctx context.Context, a *domain.Appeal, p *domain.Policy) error {
	if p.Requirements != nil && len(p.Requirements) > 0 {
		for reqIndex, r := range p.Requirements {
			isAppealMatchesRequirement, err := r.On.IsMatch(a)
			if err != nil {
				return fmt.Errorf("evaluating requirements[%v]: %v", reqIndex, err)
			}
			if !isAppealMatchesRequirement {
				continue
			}

			for _, aa := range r.Appeals {
				// TODO: populate resource data from policyService
				resource, err := s.resourceService.Get(ctx, aa.Resource)
				if err != nil {
					return fmt.Errorf("retrieving resource: %v", err)
				}

				additionalAppeal := &domain.Appeal{
					AccountID:   a.AccountID,
					AccountType: a.AccountType,
					CreatedBy:   a.CreatedBy,
					Role:        aa.Role,
					ResourceID:  resource.ID,
				}
				if aa.Options != nil {
					additionalAppeal.Options = aa.Options
				}
				if aa.Policy != nil {
					additionalAppeal.PolicyID = aa.Policy.ID
					additionalAppeal.PolicyVersion = uint(aa.Policy.Version)
				}
				if err := s.Create(ctx, []*domain.Appeal{additionalAppeal}, CreateWithAdditionalAppeal()); err != nil {
					if errors.Is(err, ErrAppealDuplicate) {
						continue
					}
					return fmt.Errorf("creating additional appeals: %w", err)
				}
			}
		}
	}
	return nil
}

func (s *Service) GrantAccessToProvider(ctx context.Context, a *domain.Appeal, opts ...CreateAppealOption) error {
	policy := a.Policy
	if policy == nil {
		p, err := s.policyService.GetOne(ctx, a.PolicyID, a.PolicyVersion)
		if err != nil {
			return fmt.Errorf("retrieving policy: %w", err)
		}
		policy = p
	}

	createAppealOpts := &createAppealOptions{}
	for _, opt := range opts {
		opt(createAppealOpts)
	}

	isAdditionalAppealCreation := createAppealOpts.IsAdditionalAppeal
	if !isAdditionalAppealCreation {
		if err := s.handleAppealRequirements(ctx, a, policy); err != nil {
			return fmt.Errorf("handling appeal requirements: %w", err)
		}
	}

	if err := s.providerService.GrantAccess(ctx, *a.Grant); err != nil {
		return fmt.Errorf("granting access: %w", err)
	}

	return nil
}

func (s *Service) checkExtensionEligibility(a *domain.Appeal, p *domain.Provider, policy *domain.Policy, activeGrants map[string]map[string]map[string]*domain.Grant) error {
	grant, exists := activeGrants[a.AccountID][a.ResourceID][a.Role]
	if !exists || grant == nil {
		return nil
	}

	AllowActiveAccessExtensionIn := ""

	// Default to use provider config if policy config is not set
	if p.Config.Appeal != nil {
		AllowActiveAccessExtensionIn = p.Config.Appeal.AllowActiveAccessExtensionIn
	}

	// Use policy config if set
	if policy != nil &&
		policy.AppealConfig != nil &&
		policy.AppealConfig.AllowActiveAccessExtensionIn != "" {
		AllowActiveAccessExtensionIn = policy.AppealConfig.AllowActiveAccessExtensionIn
	}

	if AllowActiveAccessExtensionIn == "" {
		return ErrAppealFoundActiveGrant
	}

	extensionDurationRule, err := time.ParseDuration(AllowActiveAccessExtensionIn)
	if err != nil {
		return fmt.Errorf("%w: %v: %v", ErrAppealInvalidExtensionDuration, AllowActiveAccessExtensionIn, err)
	}

	if !grant.IsEligibleForExtension(extensionDurationRule) {
		return ErrGrantNotEligibleForExtension
	}
	return nil
}

func getPolicy(a *domain.Appeal, p *domain.Provider, policiesMap map[string]map[uint]*domain.Policy) (*domain.Policy, error) {
	var resourceConfig *domain.ResourceConfig
	for _, rc := range p.Config.Resources {
		if rc.Type == a.Resource.Type {
			resourceConfig = rc
			break
		}
	}
	if resourceConfig == nil {
		return nil, ErrResourceTypeNotFound
	}

	policyConfig := resourceConfig.Policy
	if policiesMap[policyConfig.ID] == nil {
		return nil, ErrPolicyIDNotFound
	} else if policiesMap[policyConfig.ID][uint(policyConfig.Version)] == nil {
		return nil, ErrPolicyVersionNotFound
	}

	return policiesMap[policyConfig.ID][uint(policyConfig.Version)], nil
}

func (s *Service) addCreatorDetails(a *domain.Appeal, p *domain.Policy) error {
	if p.IAM != nil {
		iamConfig, err := s.iam.ParseConfig(p.IAM)
		if err != nil {
			return fmt.Errorf("parsing iam config: %w", err)
		}
		iamClient, err := s.iam.GetClient(iamConfig)
		if err != nil {
			return fmt.Errorf("getting iam client: %w", err)
		}

		userDetails, err := iamClient.GetUser(a.CreatedBy)
		if err != nil {
			return fmt.Errorf("fetching creator's user iam: %w", err)
		}

		var creator map[string]interface{}
		if userDetailsMap, ok := userDetails.(map[string]interface{}); ok {
			if p.IAM.Schema != nil {
				creator = map[string]interface{}{}
				for schemaKey, targetKey := range p.IAM.Schema {
					creator[schemaKey] = userDetailsMap[targetKey]
				}
			} else {
				creator = userDetailsMap
			}
		}

		a.Creator = creator
	}

	return nil
}

func addResource(a *domain.Appeal, resourcesMap map[string]*domain.Resource) error {
	r := resourcesMap[a.ResourceID]
	if r == nil {
		return ErrResourceNotFound
	} else if r.IsDeleted {
		return ErrResourceIsDeleted
	}

	a.Resource = r
	return nil
}

func getProvider(a *domain.Appeal, providersMap map[string]map[string]*domain.Provider) (*domain.Provider, error) {
	if providersMap[a.Resource.ProviderType] == nil {
		return nil, ErrProviderTypeNotFound
	} else if providersMap[a.Resource.ProviderType][a.Resource.ProviderURN] == nil {
		return nil, ErrProviderURNNotFound
	}

	return providersMap[a.Resource.ProviderType][a.Resource.ProviderURN], nil
}

func validateAppeal(a *domain.Appeal, pendingAppealsMap map[string]map[string]map[string]*domain.Appeal) error {
	if pendingAppealsMap[a.AccountID] != nil &&
		pendingAppealsMap[a.AccountID][a.ResourceID] != nil &&
		pendingAppealsMap[a.AccountID][a.ResourceID][a.Role] != nil {
		return ErrAppealDuplicate
	}

	return nil
}

func (s *Service) getPermissions(ctx context.Context, pc *domain.ProviderConfig, resourceType, role string) ([]string, error) {
	permissions, err := s.providerService.GetPermissions(ctx, pc, resourceType, role)
	if err != nil {
		return nil, err
	}

	if permissions == nil {
		return nil, nil
	}

	strPermissions := []string{}
	for _, p := range permissions {
		strPermissions = append(strPermissions, fmt.Sprintf("%s", p))
	}
	return strPermissions, nil
}

func (s *Service) prepareGrant(ctx context.Context, appeal *domain.Appeal) (newGrant *domain.Grant, deactivatedGrant *domain.Grant, err error) {
	activeGrants, err := s.grantService.List(ctx, domain.ListGrantsFilter{
		AccountIDs:  []string{appeal.AccountID},
		ResourceIDs: []string{appeal.ResourceID},
		Statuses:    []string{string(domain.GrantStatusActive)},
		Permissions: appeal.Permissions,
	})
	if err != nil {
		return nil, nil, fmt.Errorf("unable to retrieve existing active grants: %w", err)
	}

	if len(activeGrants) > 0 {
		deactivatedGrant = &activeGrants[0]
		if err := deactivatedGrant.Revoke(domain.SystemActorName, "Extended to a new grant"); err != nil {
			return nil, nil, fmt.Errorf("revoking previous grant: %w", err)
		}
	}

	if err := appeal.Approve(); err != nil {
		return nil, nil, fmt.Errorf("activating appeal: %w", err)
	}

	grant, err := s.grantService.Prepare(ctx, *appeal)
	if err != nil {
		return nil, nil, err
	}

	return grant, deactivatedGrant, nil
}<|MERGE_RESOLUTION|>--- conflicted
+++ resolved
@@ -9,11 +9,6 @@
 	"github.com/go-playground/validator/v10"
 	"github.com/odpf/guardian/core/grant"
 	"github.com/odpf/guardian/domain"
-<<<<<<< HEAD
-	"github.com/odpf/guardian/pkg/evaluator"
-	"github.com/odpf/guardian/pkg/slices"
-=======
->>>>>>> fac63d53
 	"github.com/odpf/guardian/plugins/notifiers"
 	"github.com/odpf/guardian/utils"
 	"github.com/odpf/salt/log"
@@ -783,57 +778,6 @@
 	return policiesMap, nil
 }
 
-<<<<<<< HEAD
-func (s *Service) resolveApprovers(expressions []string, appeal *domain.Appeal) ([]string, error) {
-	var approvers []string
-
-	// TODO: validate from policyService.Validate(policy)
-	for _, expr := range expressions {
-		if err := s.validator.Var(expr, "email"); err == nil {
-			approvers = append(approvers, expr)
-		} else {
-			appealMap, err := structToMap(appeal)
-			if err != nil {
-				return nil, fmt.Errorf("parsing appeal to map: %w", err)
-			}
-			params := map[string]interface{}{
-				"appeal": appealMap,
-			}
-
-			approversValue, err := evaluator.Expression(expr).EvaluateWithVars(params)
-			if err != nil {
-				return nil, fmt.Errorf("evaluating aprrovers expression: %w", err)
-			}
-
-			value := reflect.ValueOf(approversValue)
-			switch value.Type().Kind() {
-			case reflect.String:
-				approvers = append(approvers, value.String())
-			case reflect.Slice:
-				for i := 0; i < value.Len(); i++ {
-					itemValue := reflect.ValueOf(value.Index(i).Interface())
-					switch itemValue.Type().Kind() {
-					case reflect.String:
-						approvers = append(approvers, itemValue.String())
-					default:
-						return nil, fmt.Errorf(`%w: %s`, ErrApproverInvalidType, itemValue.Type().Kind())
-					}
-				}
-			default:
-				return nil, fmt.Errorf(`%w: %s`, ErrApproverInvalidType, value.Type().Kind())
-			}
-		}
-	}
-
-	distinctApprovers := slices.UniqueStringSlice(approvers)
-	if err := s.validator.Var(distinctApprovers, "dive,email"); err != nil {
-		return nil, err
-	}
-	return distinctApprovers, nil
-}
-
-=======
->>>>>>> fac63d53
 func getApprovalNotifications(appeal *domain.Appeal) []domain.Notification {
 	notifications := []domain.Notification{}
 	approval := appeal.GetNextPendingApproval()
