//go:generate mockery --name=repository --exported
//go:generate mockery --name=providerService --exported
//go:generate mockery --name=resourceService --exported
//go:generate mockery --name=auditLogger --exported

package policy

import (
	"context"
	"encoding/json"
	"fmt"
	"reflect"
	"regexp"
	"strings"

	"github.com/go-playground/validator/v10"
	"github.com/odpf/guardian/domain"
	"github.com/odpf/guardian/internal/evaluator"
	"github.com/odpf/guardian/store"
	"github.com/odpf/salt/log"
)

const (
	AuditKeyPolicyCreate = "policy.create"
	AuditKeyPolicyUpdate = "policy.update"
)

type repository interface {
	store.PolicyRepository
}

type providerService interface {
	GetOne(ctx context.Context, pType, urn string) (*domain.Provider, error)
	ValidateAppeal(context.Context, *domain.Appeal, *domain.Provider) error
}

type resourceService interface {
	Get(context.Context, *domain.ResourceIdentifier) (*domain.Resource, error)
}

type auditLogger interface {
	Log(ctx context.Context, action string, data interface{}) error
}

// Service handling the business logics
type Service struct {
	repository      store.PolicyRepository
	resourceService resourceService
	providerService providerService
	iam             domain.IAMManager

	validator   *validator.Validate
	logger      log.Logger
	auditLogger auditLogger
}

type ServiceDeps struct {
	Repository      repository
	ResourceService resourceService
	ProviderService providerService
	IAMManager      domain.IAMManager

	Validator   *validator.Validate
	Logger      log.Logger
	AuditLogger auditLogger
}

// NewService returns service struct
func NewService(deps ServiceDeps) *Service {
	return &Service{
		deps.Repository,
		deps.ResourceService,
		deps.ProviderService,
		deps.IAMManager,

		deps.Validator,
		deps.Logger,
		deps.AuditLogger,
	}
}

// Create record
func (s *Service) Create(ctx context.Context, p *domain.Policy) error {
	p.Version = 1

	var sensitiveConfig domain.SensitiveConfig
	if p.HasIAMConfig() {
		iamClientConfig, err := s.iam.ParseConfig(p.IAM)
		if err != nil {
			return fmt.Errorf("parsing iam config: %w", err)
		}
		sensitiveConfig = iamClientConfig
		p.IAM.Config = sensitiveConfig
	}

	if err := s.validatePolicy(ctx, p); err != nil {
		return fmt.Errorf("policy validation: %w", err)
	}

	if p.HasIAMConfig() {
		if err := sensitiveConfig.Encrypt(); err != nil {
			return fmt.Errorf("encrypting iam config: %w", err)
		}
		p.IAM.Config = sensitiveConfig
	}
	if err := s.repository.Create(p); err != nil {
		return err
	}

	if p.HasIAMConfig() {
		if err := s.decryptAndDeserializeIAMConfig(p.IAM); err != nil {
			return err
		}
	}

	if err := s.auditLogger.Log(ctx, AuditKeyPolicyCreate, p); err != nil {
		s.logger.Error("failed to record audit log", "error", err)
	}

	return nil
}

// Find records
func (s *Service) Find(ctx context.Context) ([]*domain.Policy, error) {
	policies, err := s.repository.Find()
	if err != nil {
		return nil, err
	}

	for _, p := range policies {
		if p.HasIAMConfig() {
			if err := s.decryptAndDeserializeIAMConfig(p.IAM); err != nil {
				return nil, err
			}
		}
	}
	return policies, nil
}

// GetOne record
func (s *Service) GetOne(ctx context.Context, id string, version uint) (*domain.Policy, error) {
	p, err := s.repository.GetOne(id, version)
	if err != nil {
		return nil, err
	}

	if p.HasIAMConfig() {
		if err := s.decryptAndDeserializeIAMConfig(p.IAM); err != nil {
			return nil, err
		}
	}

	return p, nil
}

// Update a record
func (s *Service) Update(ctx context.Context, p *domain.Policy) error {
	if p.ID == "" {
		return ErrEmptyIDParam
	}

	var sensitiveConfig domain.SensitiveConfig
	if p.HasIAMConfig() {
		iamClientConfig, err := s.iam.ParseConfig(p.IAM)
		if err != nil {
			return fmt.Errorf("parsing iam config: %w", err)
		}
		sensitiveConfig = iamClientConfig
		p.IAM.Config = sensitiveConfig
	}

	if err := s.validatePolicy(ctx, p, "Version"); err != nil {
		return fmt.Errorf("policy validation: %w", err)
	}

<<<<<<< HEAD
	latestPolicy, err := s.GetOne(ctx, p.ID, p.Version)
=======
	latestPolicy, err := s.GetOne(p.ID, 0)
>>>>>>> 0e0c123a
	if err != nil {
		return err
	}

	p.Version = latestPolicy.Version + 1

	if p.HasIAMConfig() {
		if err := sensitiveConfig.Encrypt(); err != nil {
			return fmt.Errorf("encrypting iam config: %w", err)
		}
		p.IAM.Config = sensitiveConfig
	}

	if err := s.repository.Create(p); err != nil {
		return err
	}

	if err := s.auditLogger.Log(ctx, AuditKeyPolicyUpdate, p); err != nil {
		s.logger.Error("failed to record audit log", "error", err)
	}

	if p.HasIAMConfig() {
		if err := s.decryptAndDeserializeIAMConfig(p.IAM); err != nil {
			return err
		}
	}
	return nil
}

func (s *Service) decryptAndDeserializeIAMConfig(c *domain.IAMConfig) error {
	iamClientConfig, err := s.iam.ParseConfig(c)
	if err != nil {
		return fmt.Errorf("parsing iam config: %w", err)
	}
	if err := iamClientConfig.Decrypt(); err != nil {
		return fmt.Errorf("decrypting iam config: %w", err)
	}
	iamClientConfigMap, err := structToMap(iamClientConfig)
	if err != nil {
		return fmt.Errorf("deserializing iam config: %w", err)
	}

	c.Config = iamClientConfigMap
	return nil
}

func (s *Service) validatePolicy(ctx context.Context, p *domain.Policy, excludedFields ...string) error {
	if containsWhitespaces(p.ID) {
		return ErrIDContainsWhitespaces
	}

	if err := s.validator.StructExcept(p, excludedFields...); err != nil {
		return err
	}

	if err := s.validateSteps(p.Steps); err != nil {
		return err
	}

	if err := s.validateRequirements(ctx, p.Requirements); err != nil {
		return fmt.Errorf("invalid requirements: %w", err)
	}

	if p.HasIAMConfig() {
		if config, ok := p.IAM.Config.(domain.SensitiveConfig); ok {
			if err := config.Validate(); err != nil {
				return fmt.Errorf("invalid iam config: %w", err)
			}
		} else {
			config, err := s.iam.ParseConfig(p.IAM)
			if err != nil {
				return fmt.Errorf("parsing iam config: %w", err)
			}

			if err := config.Validate(); err != nil {
				return err
			}
		}
	}

	return nil
}

func (s *Service) validateRequirements(ctx context.Context, requirements []*domain.Requirement) error {
	for i, r := range requirements {
		for j, aa := range r.Appeals {
			resource, err := s.resourceService.Get(ctx, aa.Resource)
			if err != nil {
				return fmt.Errorf("requirement[%v].appeals[%v].resource: %w", i, j, err)
			}
			provider, err := s.providerService.GetOne(ctx, resource.ProviderType, resource.ProviderURN)
			if err != nil {
				return fmt.Errorf("requirement[%v].appeals[%v].resource: retrieving provider: %w", i, j, err)
			}

			appeal := &domain.Appeal{
				ResourceID: resource.ID,
				Resource:   resource,
				Role:       aa.Role,
				Options:    aa.Options,
			}
			appeal.SetDefaults()
			if err := s.providerService.ValidateAppeal(ctx, appeal, provider); err != nil {
				return fmt.Errorf("requirement[%v].appeals[%v]: %w", i, j, err)
			}
		}
	}
	return nil
}

func (s *Service) validateSteps(steps []*domain.Step) error {
	for _, step := range steps {
		if containsWhitespaces(step.Name) {
			return fmt.Errorf(`%w: "%s"`, ErrStepNameContainsWhitespaces, step.Name)
		}

		if step.Approvers != nil {
			for _, approver := range step.Approvers {
				if err := s.validateApprover(approver); err != nil {
					return fmt.Errorf(`validating approver "%s": %w`, approver, err)
				}
			}
		}
	}

	return nil
}

func (s *Service) validateApprover(expr string) error {
	if err := s.validator.Var(expr, "email"); err == nil {
		return nil
	}

	// skip validation if expression is accessing arbitrary value
	if strings.Contains(expr, "$appeal.resource.details") ||
		strings.Contains(expr, "$appeal.creator") {
		return nil
	}

	dummyAppeal := &domain.Appeal{
		Resource: &domain.Resource{},
	}
	dummyAppealMap, err := structToMap(dummyAppeal)
	if err != nil {
		return fmt.Errorf("parsing appeal to map: %w", err)
	}
	approvers, err := evaluator.Expression(expr).EvaluateWithVars(map[string]interface{}{
		"appeal": dummyAppealMap,
	})
	if err != nil {
		return fmt.Errorf("evaluating expression: %w", err)
	}

	// value type should be string or []string
	value := reflect.ValueOf(approvers)
	switch value.Type().Kind() {
	case reflect.String:
		return nil
	case reflect.Slice:
		elem := value.Type().Elem()
		switch elem.Kind() {
		case
			reflect.String,
			reflect.Interface: // can't determine exact type of interface{} elem
			return nil
		}
	}

	return fmt.Errorf(`invalid value type: "%s"`, expr)
}

func containsWhitespaces(s string) bool {
	r, _ := regexp.Compile(`\s`)
	return r.Match([]byte(s))
}

func structToMap(item interface{}) (map[string]interface{}, error) {
	result := map[string]interface{}{}

	if item != nil {
		jsonString, err := json.Marshal(item)
		if err != nil {
			return nil, err
		}

		if err := json.Unmarshal(jsonString, &result); err != nil {
			return nil, err
		}
	}

	return result, nil
}<|MERGE_RESOLUTION|>--- conflicted
+++ resolved
@@ -173,11 +173,7 @@
 		return fmt.Errorf("policy validation: %w", err)
 	}
 
-<<<<<<< HEAD
-	latestPolicy, err := s.GetOne(ctx, p.ID, p.Version)
-=======
-	latestPolicy, err := s.GetOne(p.ID, 0)
->>>>>>> 0e0c123a
+	latestPolicy, err := s.GetOne(ctx, p.ID, 0)
 	if err != nil {
 		return err
 	}
