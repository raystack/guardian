--- conflicted
+++ resolved
@@ -599,14 +599,14 @@
 	return nil
 }
 
-<<<<<<< HEAD
 func flattenResources(resources []*domain.Resource) []*domain.Resource {
 	flattenedResources := []*domain.Resource{}
 	for _, r := range resources {
 		flattenedResources = append(flattenedResources, r.GetFlattened()...)
 	}
 	return flattenedResources
-=======
+}
+
 type isDryRunKey string
 
 func WithDryRun(ctx context.Context) context.Context {
@@ -615,5 +615,4 @@
 
 func isDryRun(ctx context.Context) bool {
 	return ctx.Value(isDryRunKey("dry_run")) != nil
->>>>>>> bff67428
 }