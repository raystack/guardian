package approval_test

import (
	"context"
	"errors"
	"testing"

	"github.com/odpf/guardian/core/approval"
	approvalmocks "github.com/odpf/guardian/core/approval/mocks"
	"github.com/odpf/guardian/domain"
	"github.com/stretchr/testify/mock"
	"github.com/stretchr/testify/suite"
)

type ServiceTestSuite struct {
	suite.Suite
	mockRepository    *approvalmocks.Repository
	mockPolicyService *approvalmocks.PolicyService

	service *approval.Service
}

func (s *ServiceTestSuite) SetupTest() {
	s.mockRepository = new(approvalmocks.Repository)
	s.mockPolicyService = new(approvalmocks.PolicyService)

	s.service = approval.NewService(approval.ServiceOptions{
		s.mockRepository,
		s.mockPolicyService,
	})
}

func (s *ServiceTestSuite) TestBulkInsert() {
	s.Run("should return error if got error from repository", func() {
		expectedError := errors.New("repository error")
		s.mockRepository.On("BulkInsert", mock.Anything).Return(expectedError).Once()

		actualError := s.service.BulkInsert(context.Background(), []*domain.Approval{})

		s.EqualError(actualError, expectedError.Error())
	})
}

func (s *ServiceTestSuite) TestAdvanceApproval() {
	s.Run("should return error if got error on finding policies", func() {
		testappeal := domain.Appeal{
			PolicyID:      "test-id",
			PolicyVersion: 1,
		}
		expectedError := errors.New("policy error")
		s.mockPolicyService.On("GetOne", mock.Anything, mock.Anything, mock.Anything).Return(nil, expectedError).Once()
		actualError := s.service.AdvanceApproval(context.Background(), &testappeal)
		s.EqualError(actualError, expectedError.Error())
	})

	s.Run("should resolve multiple automatic approval steps", func() {
		testappeal := domain.Appeal{
			PolicyID:      "test-id",
			PolicyVersion: 1,
			Resource: &domain.Resource{
				Name: "grafana",
				Details: map[string]interface{}{
					"owner": "test-owner",
				},
			},
			Policy: &domain.Policy{
				ID:      "test-id",
				Version: 1,
				Steps: []*domain.Step{
					{
						Name:      "step-1",
						ApproveIf: `$appeal.resource.details.owner == "test-owner"`,
					},
					{
						Name:      "step-2",
						ApproveIf: `$appeal.resource.details.owner == "test-owner"`,
					},
					{
						Name:      "step-3",
						ApproveIf: `$appeal.resource.details.owner == "test-owner"`,
					},
				},
			},
			Approvals: []*domain.Approval{
				{
					Status: "pending",
					Index:  0,
				},
				{
					Status: "blocked",
					Index:  1,
				},
				{
					Status: "blocked",
					Index:  2,
				},
			},
		}

		actualError := s.service.AdvanceApproval(context.Background(), &testappeal)
		s.Nil(actualError)
	})

	s.Run("should autofill rejection reason on auto-reject", func() {
		rejectionReason := "test rejection reason"
		testAppeal := &domain.Appeal{
			PolicyID:      "test-id",
			PolicyVersion: 1,
			Resource: &domain.Resource{
				Name: "grafana",
				Details: map[string]interface{}{
					"owner": "test-owner",
				},
			},
			Policy: &domain.Policy{
				ID:      "test-id",
				Version: 1,
				Steps: []*domain.Step{
					{
						Name:            "step-1",
						Strategy:        "auto",
						RejectionReason: rejectionReason,
						ApproveIf:       `false`, // hard reject for testing purpose
					},
				},
			},
			Approvals: []*domain.Approval{
				{
					Status: domain.ApprovalStatusPending,
					Index:  0,
				},
			},
		}
		expectedApprovals := []*domain.Approval{
			{
				Status: domain.ApprovalStatusRejected,
				Index:  0,
				Reason: rejectionReason,
			},
		}

		actualError := s.service.AdvanceApproval(context.Background(), testAppeal)

		s.Nil(actualError)
		s.Equal(expectedApprovals, testAppeal.Approvals)
	})

	s.Run("should update approval statuses", func() {
		resourceFlagStep := &domain.Step{
			Name: "resourceFlagStep",
			When: "$appeal.resource.details.flag == true",
			Approvers: []string{
				"user@email.com",
			},
		}
		humanApprovalStep := &domain.Step{
			Name: "humanApprovalStep",
			Approvers: []string{
				"human@email.com",
			},
		}

		testCases := []struct {
			name                     string
			appeal                   *domain.Appeal
			steps                    []*domain.Step
			existingApprovalStatuses []string
			expectedApprovalStatuses []string
			expectedErrorStr         string
		}{
			{
				name: "initial process, When on the first step",
				appeal: &domain.Appeal{
					Resource: &domain.Resource{
						Details: map[string]interface{}{
							"flag": false,
						},
					},
				},
				steps: []*domain.Step{
					resourceFlagStep,
					humanApprovalStep,
				},
				existingApprovalStatuses: []string{
					domain.ApprovalStatusPending,
					domain.ApprovalStatusBlocked,
				},
				expectedApprovalStatuses: []string{
					domain.ApprovalStatusSkipped,
					domain.ApprovalStatusPending,
				},
			},
			{
				name: "When expression fulfilled",
				appeal: &domain.Appeal{
					Resource: &domain.Resource{
						Details: map[string]interface{}{
							"flag": true,
						},
					},
				},
				steps: []*domain.Step{
					humanApprovalStep,
					resourceFlagStep,
					humanApprovalStep,
				},
				existingApprovalStatuses: []string{
					domain.ApprovalStatusApproved,
					domain.ApprovalStatusPending,
					domain.ApprovalStatusBlocked,
				},
				expectedApprovalStatuses: []string{
					domain.ApprovalStatusApproved,
					domain.ApprovalStatusPending,
					domain.ApprovalStatusBlocked,
				},
			},
			{
				name: "should access nested fields properly in expression",
				appeal: &domain.Appeal{
					Resource: &domain.Resource{},
				},
				steps: []*domain.Step{
					{
						Strategy:  "manual",
						When:      `$appeal.details != nil && $appeal.details.foo != nil && $appeal.details.bar != nil && ($appeal.details.foo.foo contains "foo" || $appeal.details.foo.bar contains "bar")`,
						Approvers: []string{"approver1@email.com"},
					},
					{
						Strategy:  "manual",
						Approvers: []string{"approver2@email.com"},
					},
				},
				existingApprovalStatuses: []string{
					domain.ApprovalStatusPending,
					domain.ApprovalStatusBlocked,
				},
				expectedApprovalStatuses: []string{
					domain.ApprovalStatusSkipped,
					domain.ApprovalStatusPending,
				},
			},
			{
				name: "should return error if failed when evaluating expression",
				appeal: &domain.Appeal{
					Resource: &domain.Resource{},
				},
				steps: []*domain.Step{
					{
						Strategy:  "manual",
						When:      `$appeal.details != nil && $appeal.details.foo != nil && $appeal.details.bar != nil && $appeal.details.foo.foo contains "foo" || $appeal.details.foo.bar contains "bar"`,
						Approvers: []string{"approver1@email.com"},
					},
					{
						Strategy:  "manual",
						Approvers: []string{"approver2@email.com"},
					},
				},
				existingApprovalStatuses: []string{
					domain.ApprovalStatusPending,
					domain.ApprovalStatusPending,
				},
				expectedErrorStr: "evaluating expression ",
			},
		}

		for _, tc := range testCases {
			s.Run(tc.name, func() {
				appeal := *tc.appeal
				for i, s := range tc.existingApprovalStatuses {
					appeal.Approvals = append(appeal.Approvals, &domain.Approval{
						Status: s,
						Index:  i,
					})
				}
				appeal.Policy = &domain.Policy{
					Steps: tc.steps,
				}
<<<<<<< HEAD
				actualError := s.service.AdvanceApproval(context.Background(), &appeal)
				s.Nil(actualError)
=======
				actualError := s.service.AdvanceApproval(&appeal)
				if tc.expectedErrorStr == "" {
					s.Nil(actualError)
					for i, a := range appeal.Approvals {
						s.Equal(a.Status, tc.expectedApprovalStatuses[i])
					}
				} else {
					s.Contains(actualError.Error(), tc.expectedErrorStr)
				}
>>>>>>> 334d1746
			})
		}
	})
}

func TestService(t *testing.T) {
	suite.Run(t, new(ServiceTestSuite))
}<|MERGE_RESOLUTION|>--- conflicted
+++ resolved
@@ -276,11 +276,7 @@
 				appeal.Policy = &domain.Policy{
 					Steps: tc.steps,
 				}
-<<<<<<< HEAD
 				actualError := s.service.AdvanceApproval(context.Background(), &appeal)
-				s.Nil(actualError)
-=======
-				actualError := s.service.AdvanceApproval(&appeal)
 				if tc.expectedErrorStr == "" {
 					s.Nil(actualError)
 					for i, a := range appeal.Approvals {
@@ -289,7 +285,6 @@
 				} else {
 					s.Contains(actualError.Error(), tc.expectedErrorStr)
 				}
->>>>>>> 334d1746
 			})
 		}
 	})
